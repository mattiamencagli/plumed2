g1: GROUP ATOMS=1-10,10,9,8 REMOVE=8-10,20 SORT
g2: GROUP ATOMS=71-79,77,77,77 UNIQUE
c2a: COM ATOMS=70
<<<<<<< HEAD
c2b: COM ATOMS=g2
=======
c2b: COM ATOMS=71-79 NOPBC
>>>>>>> 29a7d58f
c1: COM   ATOMS=g1
c2: COM   ATOMS=c2a,c2b NOPBC

d1: DISTANCE ATOMS=1,10
d2: DISTANCE ATOMS=c1,50
d3: DISTANCE ATOMS=50,c2

RESTRAINT ARG=d2 AT=0.9 KAPPA=3.0
DUMPPROJECTIONS ARG=d1,d3 FILE=projections STRIDE=20

DEBUG logActivity

PRINT ...
  STRIDE=1
  ARG=d1,d2,d3
  FILE=COLVAR FMT=%6.3f
... PRINT

ENDPLUMED
<|MERGE_RESOLUTION|>--- conflicted
+++ resolved
@@ -1,11 +1,7 @@
 g1: GROUP ATOMS=1-10,10,9,8 REMOVE=8-10,20 SORT
 g2: GROUP ATOMS=71-79,77,77,77 UNIQUE
 c2a: COM ATOMS=70
-<<<<<<< HEAD
-c2b: COM ATOMS=g2
-=======
-c2b: COM ATOMS=71-79 NOPBC
->>>>>>> 29a7d58f
+c2b: COM ATOMS=g2 NOPBC
 c1: COM   ATOMS=g1
 c2: COM   ATOMS=c2a,c2b NOPBC
 
