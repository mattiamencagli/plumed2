/*
 * This file is part of the GROMACS molecular simulation package.
 *
 * Copyright (c) 1991-2000, University of Groningen, The Netherlands.
 * Copyright (c) 2001-2004, The GROMACS development team,
 * check out http://www.gromacs.org for more information.
 * Copyright (c) 2012,2013, by the GROMACS development team, led by
 * David van der Spoel, Berk Hess, Erik Lindahl, and including many
 * others, as listed in the AUTHORS file in the top-level source
 * directory and at http://www.gromacs.org.
 *
 * GROMACS is free software; you can redistribute it and/or
 * modify it under the terms of the GNU Lesser General Public License
 * as published by the Free Software Foundation; either version 2.1
 * of the License, or (at your option) any later version.
 *
 * GROMACS is distributed in the hope that it will be useful,
 * but WITHOUT ANY WARRANTY; without even the implied warranty of
 * MERCHANTABILITY or FITNESS FOR A PARTICULAR PURPOSE.  See the GNU
 * Lesser General Public License for more details.
 *
 * You should have received a copy of the GNU Lesser General Public
 * License along with GROMACS; if not, see
 * http://www.gnu.org/licenses, or write to the Free Software Foundation,
 * Inc., 51 Franklin Street, Fifth Floor, Boston, MA  02110-1301  USA.
 *
 * If you want to redistribute modifications to GROMACS, please
 * consider that scientific software is very special. Version
 * control is crucial - bugs must be traceable. We will be happy to
 * consider code for inclusion in the official distribution, but
 * derived work must not be called official GROMACS. Details are found
 * in the README & COPYING files - if they are missing, get the
 * official version at http://www.gromacs.org.
 *
 * To help us fund GROMACS development, we humbly ask that you cite
 * the research papers on the package. Check out http://www.gromacs.org.
 */
#ifdef HAVE_CONFIG_H
#include <config.h>
#endif

#include "typedefs.h"
#include "smalloc.h"
#include "sysstuff.h"
#include "vec.h"
#include "statutil.h"
#include "vcm.h"
#include "mdebin.h"
#include "nrnb.h"
#include "calcmu.h"
#include "index.h"
#include "vsite.h"
#include "update.h"
#include "ns.h"
#include "trnio.h"
#include "xtcio.h"
#include "mdrun.h"
#include "md_support.h"
#include "md_logging.h"
#include "confio.h"
#include "network.h"
#include "pull.h"
#include "xvgr.h"
#include "physics.h"
#include "names.h"
#include "xmdrun.h"
#include "ionize.h"
#include "disre.h"
#include "orires.h"
#include "pme.h"
#include "mdatoms.h"
#include "repl_ex.h"
#include "qmmm.h"
#include "mpelogging.h"
#include "domdec.h"
#include "domdec_network.h"
#include "partdec.h"
#include "topsort.h"
#include "coulomb.h"
#include "constr.h"
#include "shellfc.h"
#include "compute_io.h"
#include "mvdata.h"
#include "checkpoint.h"
#include "mtop_util.h"
#include "sighandler.h"
#include "txtdump.h"
#include "string2.h"
#include "pme_loadbal.h"
#include "bondf.h"
#include "membed.h"
#include "types/nlistheuristics.h"
#include "types/iteratedconstraints.h"
#include "nbnxn_cuda_data_mgmt.h"

/* PLUMED */
#include "../../Plumed.h"
extern int    plumedswitch;
extern plumed plumedmain;
/* END PLUMED */

/* PLUMED HREX */
extern int plumed_hrex;
/* END PLUMED HREX */


#ifdef GMX_LIB_MPI
#include <mpi.h>
#endif
#ifdef GMX_THREAD_MPI
#include "tmpi.h"
#endif

#ifdef GMX_FAHCORE
#include "corewrap.h"
#endif

static void reset_all_counters(FILE *fplog, t_commrec *cr,
                               gmx_large_int_t step,
                               gmx_large_int_t *step_rel, t_inputrec *ir,
                               gmx_wallcycle_t wcycle, t_nrnb *nrnb,
                               gmx_runtime_t *runtime,
                               nbnxn_cuda_ptr_t cu_nbv)
{
    char sbuf[STEPSTRSIZE];

    /* Reset all the counters related to performance over the run */
    md_print_warn(cr, fplog, "step %s: resetting all time and cycle counters\n",
                  gmx_step_str(step, sbuf));

    if (cu_nbv)
    {
        nbnxn_cuda_reset_timings(cu_nbv);
    }

    wallcycle_stop(wcycle, ewcRUN);
    wallcycle_reset_all(wcycle);
    if (DOMAINDECOMP(cr))
    {
        reset_dd_statistics_counters(cr->dd);
    }
    init_nrnb(nrnb);
    ir->init_step += *step_rel;
    ir->nsteps    -= *step_rel;
    *step_rel      = 0;
    wallcycle_start(wcycle, ewcRUN);
    runtime_start(runtime);
    print_date_and_time(fplog, cr->nodeid, "Restarted time", runtime);
}

double do_md(FILE *fplog, t_commrec *cr, int nfile, const t_filenm fnm[],
             const output_env_t oenv, gmx_bool bVerbose, gmx_bool bCompact,
             int nstglobalcomm,
             gmx_vsite_t *vsite, gmx_constr_t constr,
             int stepout, t_inputrec *ir,
             gmx_mtop_t *top_global,
             t_fcdata *fcd,
             t_state *state_global,
             t_mdatoms *mdatoms,
             t_nrnb *nrnb, gmx_wallcycle_t wcycle,
             gmx_edsam_t ed, t_forcerec *fr,
             int repl_ex_nst, int repl_ex_nex, int repl_ex_seed, gmx_membed_t membed,
             real cpt_period, real max_hours,
             const char *deviceOptions,
             unsigned long Flags,
             gmx_runtime_t *runtime)
{
    gmx_mdoutf_t   *outf;
    gmx_large_int_t step, step_rel;
    double          run_time;
    double          t, t0, lam0[efptNR];
    gmx_bool        bGStatEveryStep, bGStat, bCalcVir, bCalcEner;
    gmx_bool        bNS, bNStList, bSimAnn, bStopCM, bRerunMD, bNotLastFrame = FALSE,
                    bFirstStep, bStateFromCP, bStateFromTPX, bInitStep, bLastStep,
                    bBornRadii, bStartingFromCpt;
    gmx_bool          bDoDHDL = FALSE, bDoFEP = FALSE, bDoExpanded = FALSE;
    gmx_bool          do_ene, do_log, do_verbose, bRerunWarnNoV = TRUE,
                      bForceUpdate = FALSE, bCPT;
    int               mdof_flags;
    gmx_bool          bMasterState;
    int               force_flags, cglo_flags;
    tensor            force_vir, shake_vir, total_vir, tmp_vir, pres;
    int               i, m;
    t_trxstatus      *status;
    rvec              mu_tot;
    t_vcm            *vcm;
    t_state          *bufstate = NULL;
    matrix           *scale_tot, pcoupl_mu, M, ebox;
    gmx_nlheur_t      nlh;
    t_trxframe        rerun_fr;
    gmx_repl_ex_t     repl_ex = NULL;
    int               nchkpt  = 1;
    gmx_localtop_t   *top;
    t_mdebin         *mdebin = NULL;
    t_state          *state    = NULL;
    rvec             *f_global = NULL;
    int               n_xtc    = -1;
    rvec             *x_xtc    = NULL;
    gmx_enerdata_t   *enerd;
    rvec             *f = NULL;
    gmx_global_stat_t gstat;
    gmx_update_t      upd   = NULL;
    t_graph          *graph = NULL;
    globsig_t         gs;
    gmx_rng_t         mcrng = NULL;
    gmx_bool          bFFscan;
    gmx_groups_t     *groups;
    gmx_ekindata_t   *ekind, *ekind_save;
    gmx_shellfc_t     shellfc;
    int               count, nconverged = 0;
    real              timestep = 0;
    double            tcount   = 0;
    gmx_bool          bIonize  = FALSE;
    gmx_bool          bTCR     = FALSE, bConverged = TRUE, bOK, bSumEkinhOld, bExchanged;
    gmx_bool          bAppend;
    gmx_bool          bResetCountersHalfMaxH = FALSE;
    gmx_bool          bVV, bIterativeCase, bFirstIterate, bTemp, bPres, bTrotter;
    gmx_bool          bUpdateDoLR;
    real              mu_aver = 0, dvdl_constr;
    int               a0, a1, gnx = 0, ii;
    atom_id          *grpindex = NULL;
    char             *grpname;
    t_coupl_rec      *tcr     = NULL;
    rvec             *xcopy   = NULL, *vcopy = NULL, *cbuf = NULL;
    matrix            boxcopy = {{0}}, lastbox;
    tensor            tmpvir;
    real              fom, oldfom, veta_save, pcurr, scalevir, tracevir;
    real              vetanew = 0;
    int               lamnew  = 0;
    /* for FEP */
    int               nstfep;
    real              rate;
    double            cycles;
    real              saved_conserved_quantity = 0;
    real              last_ekin                = 0;
    int               iter_i;
    t_extmass         MassQ;
    int             **trotter_seq;
    char              sbuf[STEPSTRSIZE], sbuf2[STEPSTRSIZE];
    int               handled_stop_condition = gmx_stop_cond_none; /* compare to get_stop_condition*/
    gmx_iterate_t     iterate;
    gmx_large_int_t   multisim_nsteps = -1;                        /* number of steps to do  before first multisim
                                                                      simulation stops. If equal to zero, don't
                                                                      communicate any more between multisims.*/
    /* PME load balancing data for GPU kernels */
    pme_load_balancing_t pme_loadbal = NULL;
    double               cycles_pmes;
    gmx_bool             bPMETuneTry = FALSE, bPMETuneRunning = FALSE;

/* PLUMED */
    int plumedNeedsEnergy=0;
    int plumedWantsToStop=0;
    matrix plumed_vir;
/* END PLUMED */

#ifdef GMX_FAHCORE
    /* Temporary addition for FAHCORE checkpointing */
    int chkpt_ret;
#endif

    /* Check for special mdrun options */
    bRerunMD = (Flags & MD_RERUN);
    bIonize  = (Flags & MD_IONIZE);
    bFFscan  = (Flags & MD_FFSCAN);
    bAppend  = (Flags & MD_APPENDFILES);
    if (Flags & MD_RESETCOUNTERSHALFWAY)
    {
        if (ir->nsteps > 0)
        {
            /* Signal to reset the counters half the simulation steps. */
            wcycle_set_reset_counters(wcycle, ir->nsteps/2);
        }
        /* Signal to reset the counters halfway the simulation time. */
        bResetCountersHalfMaxH = (max_hours > 0);
    }

    /* md-vv uses averaged full step velocities for T-control
       md-vv-avek uses averaged half step velocities for T-control (but full step ekin for P control)
       md uses averaged half step kinetic energies to determine temperature unless defined otherwise by GMX_EKIN_AVE_VEL; */
    bVV = EI_VV(ir->eI);
    if (bVV) /* to store the initial velocities while computing virial */
    {
        snew(cbuf, top_global->natoms);
    }
    /* all the iteratative cases - only if there are constraints */
    bIterativeCase = ((IR_NPH_TROTTER(ir) || IR_NPT_TROTTER(ir)) && (constr) && (!bRerunMD));
    gmx_iterate_init(&iterate, FALSE); /* The default value of iterate->bIterationActive is set to
                                          false in this step.  The correct value, true or false,
                                          is set at each step, as it depends on the frequency of temperature
                                          and pressure control.*/
    bTrotter = (bVV && (IR_NPT_TROTTER(ir) || IR_NPH_TROTTER(ir) || IR_NVT_TROTTER(ir)));

    if (bRerunMD)
    {
        /* Since we don't know if the frames read are related in any way,
         * rebuild the neighborlist at every step.
         */
        ir->nstlist       = 1;
        ir->nstcalcenergy = 1;
        nstglobalcomm     = 1;
    }

    check_ir_old_tpx_versions(cr, fplog, ir, top_global);

    nstglobalcomm   = check_nstglobalcomm(fplog, cr, nstglobalcomm, ir);
    bGStatEveryStep = (nstglobalcomm == 1);

    if (!bGStatEveryStep && ir->nstlist == -1 && fplog != NULL)
    {
        fprintf(fplog,
                "To reduce the energy communication with nstlist = -1\n"
                "the neighbor list validity should not be checked at every step,\n"
                "this means that exact integration is not guaranteed.\n"
                "The neighbor list validity is checked after:\n"
                "  <n.list life time> - 2*std.dev.(n.list life time)  steps.\n"
                "In most cases this will result in exact integration.\n"
                "This reduces the energy communication by a factor of 2 to 3.\n"
                "If you want less energy communication, set nstlist > 3.\n\n");
    }

    if (bRerunMD || bFFscan)
    {
        ir->nstxtcout = 0;
    }
    groups = &top_global->groups;

    /* Initial values */
    init_md(fplog, cr, ir, oenv, &t, &t0, state_global->lambda,
            &(state_global->fep_state), lam0,
            nrnb, top_global, &upd,
            nfile, fnm, &outf, &mdebin,
            force_vir, shake_vir, mu_tot, &bSimAnn, &vcm, state_global, Flags);

    clear_mat(total_vir);
    clear_mat(pres);
    /* Energy terms and groups */
    snew(enerd, 1);
    init_enerdata(top_global->groups.grps[egcENER].nr, ir->fepvals->n_lambda,
                  enerd);
    if (DOMAINDECOMP(cr))
    {
        f = NULL;
    }
    else
    {
        snew(f, top_global->natoms);
    }

    /* Kinetic energy data */
    snew(ekind, 1);
    init_ekindata(fplog, top_global, &(ir->opts), ekind);
    /* needed for iteration of constraints */
    snew(ekind_save, 1);
    init_ekindata(fplog, top_global, &(ir->opts), ekind_save);
    /* Copy the cos acceleration to the groups struct */
    ekind->cosacc.cos_accel = ir->cos_accel;

    gstat = global_stat_init(ir);
    debug_gmx();

    /* Check for polarizable models and flexible constraints */
    shellfc = init_shell_flexcon(fplog,
                                 top_global, n_flexible_constraints(constr),
                                 (ir->bContinuation ||
                                  (DOMAINDECOMP(cr) && !MASTER(cr))) ?
                                 NULL : state_global->x);
    if (shellfc && ir->nstcalcenergy != 1)
    {
        gmx_fatal(FARGS, "You have nstcalcenergy set to a value (%d) that is different from 1.\nThis is not supported in combinations with shell particles.\nPlease make a new tpr file.", ir->nstcalcenergy);
    }
    if (shellfc && DOMAINDECOMP(cr))
    {
        gmx_fatal(FARGS, "In order to run parallel simulations with shells you need to use the -pd flag to mdrun.");
    }
    if (shellfc && ir->eI == eiNM)
    {
        /* Currently shells don't work with Normal Modes */
        gmx_fatal(FARGS, "Normal Mode analysis is not supported with shells.\nIf you'd like to help with adding support, we have an open discussion at http://redmine.gromacs.org/issues/879\n");
    }

    if (vsite && ir->eI == eiNM)
    {
        /* Currently virtual sites don't work with Normal Modes */
        gmx_fatal(FARGS, "Normal Mode analysis is not supported with virtual sites.\nIf you'd like to help with adding support, we have an open discussion at http://redmine.gromacs.org/issues/879\n");
    }

    if (DEFORM(*ir))
    {
#ifdef GMX_THREAD_MPI
        tMPI_Thread_mutex_lock(&deform_init_box_mutex);
#endif
        set_deform_reference_box(upd,
                                 deform_init_init_step_tpx,
                                 deform_init_box_tpx);
#ifdef GMX_THREAD_MPI
        tMPI_Thread_mutex_unlock(&deform_init_box_mutex);
#endif
    }

    {
        double io = compute_io(ir, top_global->natoms, groups, mdebin->ebin->nener, 1);
        if ((io > 2000) && MASTER(cr))
        {
            fprintf(stderr,
                    "\nWARNING: This run will generate roughly %.0f Mb of data\n\n",
                    io);
        }
    }

    if (DOMAINDECOMP(cr))
    {
        top = dd_init_local_top(top_global);

        snew(state, 1);
        dd_init_local_state(cr->dd, state_global, state);

        if (DDMASTER(cr->dd) && ir->nstfout)
        {
            snew(f_global, state_global->natoms);
        }
    }
    else
    {
        if (PAR(cr))
        {
            /* Initialize the particle decomposition and split the topology */
            top = split_system(fplog, top_global, ir, cr);

            pd_cg_range(cr, &fr->cg0, &fr->hcg);
            pd_at_range(cr, &a0, &a1);
        }
        else
        {
            top = gmx_mtop_generate_local_top(top_global, ir);

            a0 = 0;
            a1 = top_global->natoms;
        }

        forcerec_set_excl_load(fr, top, cr);

        state    = partdec_init_local_state(cr, state_global);
        f_global = f;

        atoms2md(top_global, ir, 0, NULL, a0, a1-a0, mdatoms);

        if (vsite)
        {
            set_vsite_top(vsite, top, mdatoms, cr);
        }

        if (ir->ePBC != epbcNONE && !fr->bMolPBC)
        {
            graph = mk_graph(fplog, &(top->idef), 0, top_global->natoms, FALSE, FALSE);
        }

        if (shellfc)
        {
            make_local_shells(cr, mdatoms, shellfc);
        }

        setup_bonded_threading(fr, &top->idef);

        if (ir->pull && PAR(cr))
        {
            dd_make_local_pull_groups(NULL, ir->pull, mdatoms);
        }
    }

    if (DOMAINDECOMP(cr))
    {
        /* Distribute the charge groups over the nodes from the master node */
        dd_partition_system(fplog, ir->init_step, cr, TRUE, 1,
                            state_global, top_global, ir,
                            state, &f, mdatoms, top, fr,
                            vsite, shellfc, constr,
                            nrnb, wcycle, FALSE);

    }

    update_mdatoms(mdatoms, state->lambda[efptMASS]);

    if (opt2bSet("-cpi", nfile, fnm))
    {
        bStateFromCP = gmx_fexist_master(opt2fn_master("-cpi", nfile, fnm, cr), cr);
    }
    else
    {
        bStateFromCP = FALSE;
    }

    if (ir->bExpanded)
    {
        init_expanded_ensemble(bStateFromCP,ir,&mcrng,&state->dfhist);
    }

    if (MASTER(cr))
    {
        if (bStateFromCP)
        {
            /* Update mdebin with energy history if appending to output files */
            if (Flags & MD_APPENDFILES)
            {
                restore_energyhistory_from_state(mdebin, &state_global->enerhist);
            }
            else
            {
                /* We might have read an energy history from checkpoint,
                 * free the allocated memory and reset the counts.
                 */
                done_energyhistory(&state_global->enerhist);
                init_energyhistory(&state_global->enerhist);
            }
        }
        /* Set the initial energy history in state by updating once */
        update_energyhistory(&state_global->enerhist, mdebin);
    }

    if ((state->flags & (1<<estLD_RNG)) && (Flags & MD_READ_RNG))
    {
        /* Set the random state if we read a checkpoint file */
        set_stochd_state(upd, state);
    }

    if (state->flags & (1<<estMC_RNG))
    {
        set_mc_state(mcrng, state);
    }

    /* Initialize constraints */
    if (constr)
    {
        if (!DOMAINDECOMP(cr))
        {
            set_constraints(constr, top, ir, mdatoms, cr);
        }
    }

    /* Check whether we have to GCT stuff */
    bTCR = ftp2bSet(efGCT, nfile, fnm);
    if (bTCR)
    {
        if (MASTER(cr))
        {
            fprintf(stderr, "Will do General Coupling Theory!\n");
        }
        gnx = top_global->mols.nr;
        snew(grpindex, gnx);
        for (i = 0; (i < gnx); i++)
        {
            grpindex[i] = i;
        }
    }

    if (repl_ex_nst > 0)
    {
        /* We need to be sure replica exchange can only occur
         * when the energies are current */
        check_nst_param(fplog, cr, "nstcalcenergy", ir->nstcalcenergy,
                        "repl_ex_nst", &repl_ex_nst);
        /* This check needs to happen before inter-simulation
         * signals are initialized, too */
    }
    if (repl_ex_nst > 0 && MASTER(cr))
    {
        repl_ex = init_replica_exchange(fplog, cr->ms, state_global, ir,
                                        repl_ex_nst, repl_ex_nex, repl_ex_seed);
    }

    /* PME tuning is only supported with GPUs or PME nodes and not with rerun.
     * With perturbed charges with soft-core we should not change the cut-off.
     */
    if ((Flags & MD_TUNEPME) &&
        EEL_PME(fr->eeltype) &&
        ( (fr->cutoff_scheme == ecutsVERLET && fr->nbv->bUseGPU) || !(cr->duty & DUTY_PME)) &&
        !(ir->efep != efepNO && mdatoms->nChargePerturbed > 0 && ir->fepvals->bScCoul) &&
        !bRerunMD)
    {
        pme_loadbal_init(&pme_loadbal, ir, state->box, fr->ic, fr->pmedata);
        cycles_pmes = 0;
        if (cr->duty & DUTY_PME)
        {
            /* Start tuning right away, as we can't measure the load */
            bPMETuneRunning = TRUE;
        }
        else
        {
            /* Separate PME nodes, we can measure the PP/PME load balance */
            bPMETuneTry = TRUE;
        }
    }

    if (!ir->bContinuation && !bRerunMD)
    {
        if (mdatoms->cFREEZE && (state->flags & (1<<estV)))
        {
            /* Set the velocities of frozen particles to zero */
            for (i = mdatoms->start; i < mdatoms->start+mdatoms->homenr; i++)
            {
                for (m = 0; m < DIM; m++)
                {
                    if (ir->opts.nFreeze[mdatoms->cFREEZE[i]][m])
                    {
                        state->v[i][m] = 0;
                    }
                }
            }
        }

        if (constr)
        {
            /* Constrain the initial coordinates and velocities */
            do_constrain_first(fplog, constr, ir, mdatoms, state, f,
                               graph, cr, nrnb, fr, top, shake_vir);
        }
        if (vsite)
        {
            /* Construct the virtual sites for the initial configuration */
            construct_vsites(fplog, vsite, state->x, nrnb, ir->delta_t, NULL,
                             top->idef.iparams, top->idef.il,
                             fr->ePBC, fr->bMolPBC, graph, cr, state->box);
        }
    }

    debug_gmx();

    /* set free energy calculation frequency as the minimum
       greatest common denominator of nstdhdl, nstexpanded, and repl_ex_nst*/
    nstfep = ir->fepvals->nstdhdl;
    if (ir->bExpanded)
    {
        nstfep = gmx_greatest_common_divisor(ir->fepvals->nstdhdl,nstfep);
    }
    if (repl_ex_nst > 0)
    {
        nstfep = gmx_greatest_common_divisor(repl_ex_nst,nstfep);
    }

    /* I'm assuming we need global communication the first time! MRS */
    cglo_flags = (CGLO_TEMPERATURE | CGLO_GSTAT
                  | ((ir->comm_mode != ecmNO) ? CGLO_STOPCM : 0)
                  | (bVV ? CGLO_PRESSURE : 0)
                  | (bVV ? CGLO_CONSTRAINT : 0)
                  | (bRerunMD ? CGLO_RERUNMD : 0)
                  | ((Flags & MD_READ_EKIN) ? CGLO_READEKIN : 0));

    bSumEkinhOld = FALSE;
    compute_globals(fplog, gstat, cr, ir, fr, ekind, state, state_global, mdatoms, nrnb, vcm,
                    NULL, enerd, force_vir, shake_vir, total_vir, pres, mu_tot,
                    constr, NULL, FALSE, state->box,
                    top_global, &pcurr, top_global->natoms, &bSumEkinhOld, cglo_flags);
    if (ir->eI == eiVVAK)
    {
        /* a second call to get the half step temperature initialized as well */
        /* we do the same call as above, but turn the pressure off -- internally to
           compute_globals, this is recognized as a velocity verlet half-step
           kinetic energy calculation.  This minimized excess variables, but
           perhaps loses some logic?*/

        compute_globals(fplog, gstat, cr, ir, fr, ekind, state, state_global, mdatoms, nrnb, vcm,
                        NULL, enerd, force_vir, shake_vir, total_vir, pres, mu_tot,
                        constr, NULL, FALSE, state->box,
                        top_global, &pcurr, top_global->natoms, &bSumEkinhOld,
                        cglo_flags &~(CGLO_STOPCM | CGLO_PRESSURE));
    }

    /* Calculate the initial half step temperature, and save the ekinh_old */
    if (!(Flags & MD_STARTFROMCPT))
    {
        for (i = 0; (i < ir->opts.ngtc); i++)
        {
            copy_mat(ekind->tcstat[i].ekinh, ekind->tcstat[i].ekinh_old);
        }
    }
    if (ir->eI != eiVV)
    {
        enerd->term[F_TEMP] *= 2; /* result of averages being done over previous and current step,
                                     and there is no previous step */
    }

    /* if using an iterative algorithm, we need to create a working directory for the state. */
    if (bIterativeCase)
    {
        bufstate = init_bufstate(state);
    }
    if (bFFscan)
    {
        snew(xcopy, state->natoms);
        snew(vcopy, state->natoms);
        copy_rvecn(state->x, xcopy, 0, state->natoms);
        copy_rvecn(state->v, vcopy, 0, state->natoms);
        copy_mat(state->box, boxcopy);
    }

    /* need to make an initiation call to get the Trotter variables set, as well as other constants for non-trotter
       temperature control */
    trotter_seq = init_npt_vars(ir, state, &MassQ, bTrotter);

    if (MASTER(cr))
    {
        if (constr && !ir->bContinuation && ir->eConstrAlg == econtLINCS)
        {
            fprintf(fplog,
                    "RMS relative constraint deviation after constraining: %.2e\n",
                    constr_rmsd(constr, FALSE));
        }
        if (EI_STATE_VELOCITY(ir->eI))
        {
            fprintf(fplog, "Initial temperature: %g K\n", enerd->term[F_TEMP]);
        }
        if (bRerunMD)
        {
            fprintf(stderr, "starting md rerun '%s', reading coordinates from"
                    " input trajectory '%s'\n\n",
                    *(top_global->name), opt2fn("-rerun", nfile, fnm));
            if (bVerbose)
            {
                fprintf(stderr, "Calculated time to finish depends on nsteps from "
                        "run input file,\nwhich may not correspond to the time "
                        "needed to process input trajectory.\n\n");
            }
        }
        else
        {
            char tbuf[20];
            fprintf(stderr, "starting mdrun '%s'\n",
                    *(top_global->name));
            if (ir->nsteps >= 0)
            {
                sprintf(tbuf, "%8.1f", (ir->init_step+ir->nsteps)*ir->delta_t);
            }
            else
            {
                sprintf(tbuf, "%s", "infinite");
            }
            if (ir->init_step > 0)
            {
                fprintf(stderr, "%s steps, %s ps (continuing from step %s, %8.1f ps).\n",
                        gmx_step_str(ir->init_step+ir->nsteps, sbuf), tbuf,
                        gmx_step_str(ir->init_step, sbuf2),
                        ir->init_step*ir->delta_t);
            }
            else
            {
                fprintf(stderr, "%s steps, %s ps.\n",
                        gmx_step_str(ir->nsteps, sbuf), tbuf);
            }
        }
        fprintf(fplog, "\n");
    }

    /* PLUMED */
    if(plumedswitch){
      /* detect plumed API version */
      int pversion=0;
      plumed_cmd(plumedmain,"getApiVersion",&pversion);
      /* setting kbT is only implemented with api>1) */
      real kbT=ir->opts.ref_t[0]*BOLTZ;
      if(pversion>1) plumed_cmd(plumedmain,"setKbT",&kbT);
      if(pversion>2){
        int res=1;
        if( (Flags & MD_STARTFROMCPT) ) plumed_cmd(plumedmain,"setRestart",&res);
      }
      if(cr->ms && cr->ms->nsim>1) {
        if(MASTER(cr)) plumed_cmd(plumedmain,"GREX setMPIIntercomm",&cr->ms->mpi_comm_masters);
        if(PAR(cr)){
          if(DOMAINDECOMP(cr)) {
            plumed_cmd(plumedmain,"GREX setMPIIntracomm",&cr->dd->mpi_comm_all);
          }else{
            plumed_cmd(plumedmain,"GREX setMPIIntracomm",&cr->mpi_comm_mysim);
          }
        }
        plumed_cmd(plumedmain,"GREX init",NULL);
      }
      if(PAR(cr)){
        if(DOMAINDECOMP(cr)) {
          plumed_cmd(plumedmain,"setMPIComm",&cr->dd->mpi_comm_all);
        }else{
          plumed_cmd(plumedmain,"setMPIComm",&cr->mpi_comm_mysim);
        }
      }
      plumed_cmd(plumedmain,"setNatoms",&top_global->natoms);
      plumed_cmd(plumedmain,"setMDEngine","gromacs");
      plumed_cmd(plumedmain,"setLog",fplog);
      real real_delta_t;
      real_delta_t=ir->delta_t;
      plumed_cmd(plumedmain,"setTimestep",&real_delta_t);
      plumed_cmd(plumedmain,"init",NULL);

      if(PAR(cr)){
        if(DOMAINDECOMP(cr)) {
          plumed_cmd(plumedmain,"setAtomsNlocal",&cr->dd->nat_home);
          plumed_cmd(plumedmain,"setAtomsGatindex",cr->dd->gatindex);
        }else{
          plumed_cmd(plumedmain,"setAtomsNlocal",&mdatoms->homenr);
          plumed_cmd(plumedmain,"setAtomsContiguous",&mdatoms->start);
        }
      }
    }
    /* END PLUMED */

    print_start(fplog, cr, runtime, "mdrun");
    runtime_start(runtime);
    wallcycle_start(wcycle, ewcRUN);

    /* safest point to do file checkpointing is here.  More general point would be immediately before integrator call */
#ifdef GMX_FAHCORE
    chkpt_ret = fcCheckPointParallel( cr->nodeid,
                                      NULL, 0);
    if (chkpt_ret == 0)
    {
        gmx_fatal( 3, __FILE__, __LINE__, "Checkpoint error on step %d\n", 0 );
    }
#endif

    debug_gmx();
    /***********************************************************
     *
     *             Loop over MD steps
     *
     ************************************************************/

    /* if rerunMD then read coordinates and velocities from input trajectory */
    if (bRerunMD)
    {
        if (getenv("GMX_FORCE_UPDATE"))
        {
            bForceUpdate = TRUE;
        }

        rerun_fr.natoms = 0;
        if (MASTER(cr))
        {
            bNotLastFrame = read_first_frame(oenv, &status,
                                             opt2fn("-rerun", nfile, fnm),
                                             &rerun_fr, TRX_NEED_X | TRX_READ_V);
            if (rerun_fr.natoms != top_global->natoms)
            {
                gmx_fatal(FARGS,
                          "Number of atoms in trajectory (%d) does not match the "
                          "run input file (%d)\n",
                          rerun_fr.natoms, top_global->natoms);
            }
            if (ir->ePBC != epbcNONE)
            {
                if (!rerun_fr.bBox)
                {
                    gmx_fatal(FARGS, "Rerun trajectory frame step %d time %f does not contain a box, while pbc is used", rerun_fr.step, rerun_fr.time);
                }
                if (max_cutoff2(ir->ePBC, rerun_fr.box) < sqr(fr->rlistlong))
                {
                    gmx_fatal(FARGS, "Rerun trajectory frame step %d time %f has too small box dimensions", rerun_fr.step, rerun_fr.time);
                }
            }
        }

        if (PAR(cr))
        {
            rerun_parallel_comm(cr, &rerun_fr, &bNotLastFrame);
        }

        if (ir->ePBC != epbcNONE)
        {
            /* Set the shift vectors.
             * Necessary here when have a static box different from the tpr box.
             */
            calc_shifts(rerun_fr.box, fr->shift_vec);
        }
    }

    /* loop over MD steps or if rerunMD to end of input trajectory */
    bFirstStep = TRUE;
    /* Skip the first Nose-Hoover integration when we get the state from tpx */
    bStateFromTPX    = !bStateFromCP;
    bInitStep        = bFirstStep && (bStateFromTPX || bVV);
    bStartingFromCpt = (Flags & MD_STARTFROMCPT) && bInitStep;
    bLastStep        = FALSE;
    bSumEkinhOld     = FALSE;
    bExchanged       = FALSE;

    init_global_signals(&gs, cr, ir, repl_ex_nst);

    step     = ir->init_step;
    step_rel = 0;

    if (ir->nstlist == -1)
    {
        init_nlistheuristics(&nlh, bGStatEveryStep, step);
    }

    if (MULTISIM(cr) && (repl_ex_nst <= 0 ))
    {
        /* check how many steps are left in other sims */
        multisim_nsteps = get_multisim_nsteps(cr, ir->nsteps);
    }


    /* and stop now if we should */
    bLastStep = (bRerunMD || (ir->nsteps >= 0 && step_rel > ir->nsteps) ||
                 ((multisim_nsteps >= 0) && (step_rel >= multisim_nsteps )));
    while (!bLastStep || (bRerunMD && bNotLastFrame))
    {

        wallcycle_start(wcycle, ewcSTEP);

        GMX_MPE_LOG(ev_timestep1);

        if (bRerunMD)
        {
            if (rerun_fr.bStep)
            {
                step     = rerun_fr.step;
                step_rel = step - ir->init_step;
            }
            if (rerun_fr.bTime)
            {
                t = rerun_fr.time;
            }
            else
            {
                t = step;
            }
        }
        else
        {
            bLastStep = (step_rel == ir->nsteps);
            t         = t0 + step*ir->delta_t;
        }

        if (ir->efep != efepNO || ir->bSimTemp)
        {
            /* find and set the current lambdas.  If rerunning, we either read in a state, or a lambda value,
               requiring different logic. */

            set_current_lambdas(step, ir->fepvals, bRerunMD, &rerun_fr, state_global, state, lam0);
            bDoDHDL      = do_per_step(step, ir->fepvals->nstdhdl);
            bDoFEP       = (do_per_step(step, nstfep) && (ir->efep != efepNO));
            bDoExpanded  = (do_per_step(step, ir->expandedvals->nstexpanded)
                            && (ir->bExpanded) && (step > 0) && (!bStartingFromCpt));
        }

        if (bSimAnn)
        {
            update_annealing_target_temp(&(ir->opts), t);
        }

        if (bRerunMD)
        {
            if (!(DOMAINDECOMP(cr) && !MASTER(cr)))
            {
                for (i = 0; i < state_global->natoms; i++)
                {
                    copy_rvec(rerun_fr.x[i], state_global->x[i]);
                }
                if (rerun_fr.bV)
                {
                    for (i = 0; i < state_global->natoms; i++)
                    {
                        copy_rvec(rerun_fr.v[i], state_global->v[i]);
                    }
                }
                else
                {
                    for (i = 0; i < state_global->natoms; i++)
                    {
                        clear_rvec(state_global->v[i]);
                    }
                    if (bRerunWarnNoV)
                    {
                        fprintf(stderr, "\nWARNING: Some frames do not contain velocities.\n"
                                "         Ekin, temperature and pressure are incorrect,\n"
                                "         the virial will be incorrect when constraints are present.\n"
                                "\n");
                        bRerunWarnNoV = FALSE;
                    }
                }
            }
            copy_mat(rerun_fr.box, state_global->box);
            copy_mat(state_global->box, state->box);

            if (vsite && (Flags & MD_RERUN_VSITE))
            {
                if (DOMAINDECOMP(cr))
                {
                    gmx_fatal(FARGS, "Vsite recalculation with -rerun is not implemented for domain decomposition, use particle decomposition");
                }
                if (graph)
                {
                    /* Following is necessary because the graph may get out of sync
                     * with the coordinates if we only have every N'th coordinate set
                     */
                    mk_mshift(fplog, graph, fr->ePBC, state->box, state->x);
                    shift_self(graph, state->box, state->x);
                }
                construct_vsites(fplog, vsite, state->x, nrnb, ir->delta_t, state->v,
                                 top->idef.iparams, top->idef.il,
                                 fr->ePBC, fr->bMolPBC, graph, cr, state->box);
                if (graph)
                {
                    unshift_self(graph, state->box, state->x);
                }
            }
        }

        /* Stop Center of Mass motion */
        bStopCM = (ir->comm_mode != ecmNO && do_per_step(step, ir->nstcomm));

        /* Copy back starting coordinates in case we're doing a forcefield scan */
        if (bFFscan)
        {
            for (ii = 0; (ii < state->natoms); ii++)
            {
                copy_rvec(xcopy[ii], state->x[ii]);
                copy_rvec(vcopy[ii], state->v[ii]);
            }
            copy_mat(boxcopy, state->box);
        }

        if (bRerunMD)
        {
            /* for rerun MD always do Neighbour Searching */
            bNS      = (bFirstStep || ir->nstlist != 0);
            bNStList = bNS;
        }
        else
        {
            /* Determine whether or not to do Neighbour Searching and LR */
            bNStList = (ir->nstlist > 0  && step % ir->nstlist == 0);

            bNS = (bFirstStep || bExchanged || bNStList || bDoFEP ||
                   (ir->nstlist == -1 && nlh.nabnsb > 0));

            if (bNS && ir->nstlist == -1)
            {
                set_nlistheuristics(&nlh, bFirstStep || bExchanged || bDoFEP, step);
            }
        }

        /* check whether we should stop because another simulation has
           stopped. */
        if (MULTISIM(cr))
        {
            if ( (multisim_nsteps >= 0) &&  (step_rel >= multisim_nsteps)  &&
                 (multisim_nsteps != ir->nsteps) )
            {
                if (bNS)
                {
                    if (MASTER(cr))
                    {
                        fprintf(stderr,
                                "Stopping simulation %d because another one has finished\n",
                                cr->ms->sim);
                    }
                    bLastStep         = TRUE;
                    gs.sig[eglsCHKPT] = 1;
                }
            }
        }

        /* < 0 means stop at next step, > 0 means stop at next NS step */
        if ( (gs.set[eglsSTOPCOND] < 0) ||
             ( (gs.set[eglsSTOPCOND] > 0) && (bNStList || ir->nstlist == 0) ) )
        {
            bLastStep = TRUE;
        }

        /* Determine whether or not to update the Born radii if doing GB */
        bBornRadii = bFirstStep;
        if (ir->implicit_solvent && (step % ir->nstgbradii == 0))
        {
            bBornRadii = TRUE;
        }

        do_log     = do_per_step(step, ir->nstlog) || bFirstStep || bLastStep;
        do_verbose = bVerbose &&
            (step % stepout == 0 || bFirstStep || bLastStep);

        if (bNS && !(bFirstStep && ir->bContinuation && !bRerunMD))
        {
            if (bRerunMD)
            {
                bMasterState = TRUE;
            }
            else
            {
                bMasterState = FALSE;
                /* Correct the new box if it is too skewed */
                if (DYNAMIC_BOX(*ir))
                {
                    if (correct_box(fplog, step, state->box, graph))
                    {
                        bMasterState = TRUE;
                    }
                }
                if (DOMAINDECOMP(cr) && bMasterState)
                {
                    dd_collect_state(cr->dd, state, state_global);
                }
            }

            if (DOMAINDECOMP(cr))
            {
                /* Repartition the domain decomposition */
                wallcycle_start(wcycle, ewcDOMDEC);
                dd_partition_system(fplog, step, cr,
                                    bMasterState, nstglobalcomm,
                                    state_global, top_global, ir,
                                    state, &f, mdatoms, top, fr,
                                    vsite, shellfc, constr,
                                    nrnb, wcycle,
                                    do_verbose && !bPMETuneRunning);
                wallcycle_stop(wcycle, ewcDOMDEC);
                /* If using an iterative integrator, reallocate space to match the decomposition */

                /* PLUMED */
                if(plumedswitch){
                  plumed_cmd(plumedmain,"setAtomsNlocal",&cr->dd->nat_home);
                  plumed_cmd(plumedmain,"setAtomsGatindex",cr->dd->gatindex);
                }
                /* END PLUMED */
            }
        }

        if (MASTER(cr) && do_log && !bFFscan)
        {
            print_ebin_header(fplog, step, t, state->lambda[efptFEP]); /* can we improve the information printed here? */
        }

        if (ir->efep != efepNO)
        {
            update_mdatoms(mdatoms, state->lambda[efptMASS]);
        }

        if ((bRerunMD && rerun_fr.bV) || bExchanged)
        {

            /* We need the kinetic energy at minus the half step for determining
             * the full step kinetic energy and possibly for T-coupling.*/
            /* This may not be quite working correctly yet . . . . */
            compute_globals(fplog, gstat, cr, ir, fr, ekind, state, state_global, mdatoms, nrnb, vcm,
                            wcycle, enerd, NULL, NULL, NULL, NULL, mu_tot,
                            constr, NULL, FALSE, state->box,
                            top_global, &pcurr, top_global->natoms, &bSumEkinhOld,
                            CGLO_RERUNMD | CGLO_GSTAT | CGLO_TEMPERATURE);
        }
        clear_mat(force_vir);

        /* Ionize the atoms if necessary */
        if (bIonize)
        {
            ionize(fplog, oenv, mdatoms, top_global, t, ir, state->x, state->v,
                   mdatoms->start, mdatoms->start+mdatoms->homenr, state->box, cr);
        }

        /* Update force field in ffscan program */
        if (bFFscan)
        {
            if (update_forcefield(fplog,
                                  nfile, fnm, fr,
                                  mdatoms->nr, state->x, state->box))
            {
                gmx_finalize_par();

                exit(0);
            }
        }

        GMX_MPE_LOG(ev_timestep2);


        gmx_bool bHREX;
        bHREX= repl_ex_nst > 0 && (step>0) && !bLastStep && do_per_step(step,repl_ex_nst) && plumed_hrex;

/* Hamiltonian Replica Exchange */
        if(plumedswitch) if(bHREX){
          gmx_enerdata_t *hrex_enerd;
          snew(hrex_enerd,1);
          init_enerdata(top_global->groups.grps[egcENER].nr,ir->fepvals->n_lambda,hrex_enerd);
          int repl=-1;
          int nrepl=-1;
          if(MASTER(cr)){
            repl=replica_exchange_get_repl(repl_ex);
            nrepl=replica_exchange_get_nrepl(repl_ex);
          }
          if (PAR(cr)) {
            if (DOMAINDECOMP(cr))
              dd_collect_state(cr->dd,state,state_global);
            else
              pd_collect_state(cr,state_global);
<<<<<<< HEAD
=======
          } else {
            copy_state_nonatomdata(state, state_global);
>>>>>>> 63e6983b
          }
          if(MASTER(cr)){
            if(repl%2==step/repl_ex_nst%2){
              if(repl-1>=0) exchange_state(cr->ms,repl-1,state_global);
            }else{
              if(repl+1<nrepl) exchange_state(cr->ms,repl+1,state_global);
            }
          }
<<<<<<< HEAD
=======
          if (!DOMAINDECOMP(cr)) {
            copy_state_nonatomdata(state_global, state);
          }
>>>>>>> 63e6983b
          if(PAR(cr)){
            if (DOMAINDECOMP(cr)) {
              dd_partition_system(fplog,step,cr,TRUE,1,
                              state_global,top_global,ir,
                              state,&f,mdatoms,top,fr,vsite,shellfc,constr,
                              nrnb,wcycle,FALSE);
            } else {
              bcast_state(cr,state,FALSE);
            }
          }
          do_force(fplog, cr, ir, step, nrnb, wcycle, top, top_global, groups,
                     state->box, state->x, &state->hist,
                     f, force_vir, mdatoms, hrex_enerd, fcd,
                     state->lambda, graph,
                     fr, vsite, mu_tot, t, outf->fp_field, ed, bBornRadii,
                    GMX_FORCE_STATECHANGED |
                       ((DYNAMIC_BOX(*ir) || bRerunMD) ? GMX_FORCE_DYNAMICBOX : 0) |
                       GMX_FORCE_ALLFORCES |
                       GMX_FORCE_SEPLRF |
                       GMX_FORCE_VIRIAL |
                       GMX_FORCE_ENERGY |
                       GMX_FORCE_DHDL |
                       GMX_FORCE_NS);
          plumed_cmd(plumedmain,"GREX cacheLocalUSwap",&hrex_enerd->term[F_EPOT]);
          sfree(hrex_enerd);

/* exchange back */
          if (PAR(cr)) {
            if (DOMAINDECOMP(cr))
              dd_collect_state(cr->dd,state,state_global);
            else
              pd_collect_state(cr,state_global);
<<<<<<< HEAD
=======
          } else {
            copy_state_nonatomdata(state, state_global);
>>>>>>> 63e6983b
          }
          if(MASTER(cr)){
            if(repl%2==step/repl_ex_nst%2){
              if(repl-1>=0) exchange_state(cr->ms,repl-1,state_global);
            }else{
              if(repl+1<nrepl) exchange_state(cr->ms,repl+1,state_global);
            }
          }
<<<<<<< HEAD
=======
          if (!DOMAINDECOMP(cr)) {
            copy_state_nonatomdata(state_global, state);
          }
>>>>>>> 63e6983b
          if(PAR(cr)){
            if (DOMAINDECOMP(cr)) {
              dd_partition_system(fplog,step,cr,TRUE,1,
                              state_global,top_global,ir,
                              state,&f,mdatoms,top,fr,vsite,shellfc,constr,
                              nrnb,wcycle,FALSE);
              if(plumedswitch){
                plumed_cmd(plumedmain,"setAtomsNlocal",&cr->dd->nat_home);
                plumed_cmd(plumedmain,"setAtomsGatindex",cr->dd->gatindex);
              }
            } else {
              bcast_state(cr,state,FALSE);
            }
          }

        }
/* END Hamiltonian Replica Exchange */



        /* We write a checkpoint at this MD step when:
         * either at an NS step when we signalled through gs,
         * or at the last step (but not when we do not want confout),
         * but never at the first step or with rerun.
         */
        bCPT = (((gs.set[eglsCHKPT] && (bNS || ir->nstlist == 0)) ||
                 (bLastStep && (Flags & MD_CONFOUT))) &&
                step > ir->init_step && !bRerunMD);
        if (bCPT)
        {
            gs.set[eglsCHKPT] = 0;
        }

        /* Determine the energy and pressure:
         * at nstcalcenergy steps and at energy output steps (set below).
         */
        if (EI_VV(ir->eI) && (!bInitStep))
        {
            /* for vv, the first half of the integration actually corresponds
               to the previous step.  bCalcEner is only required to be evaluated on the 'next' step,
               but the virial needs to be calculated on both the current step and the 'next' step. Future
               reorganization may be able to get rid of one of the bCalcVir=TRUE steps. */

            bCalcEner = do_per_step(step-1, ir->nstcalcenergy);
            bCalcVir  = bCalcEner ||
                (ir->epc != epcNO && (do_per_step(step, ir->nstpcouple) || do_per_step(step-1, ir->nstpcouple)));
        }
        else
        {
            bCalcEner = do_per_step(step, ir->nstcalcenergy);
            bCalcVir  = bCalcEner ||
                (ir->epc != epcNO && do_per_step(step, ir->nstpcouple));
        }

        /* Do we need global communication ? */
        bGStat = (bCalcVir || bCalcEner || bStopCM ||
                  do_per_step(step, nstglobalcomm) || (bVV && IR_NVT_TROTTER(ir) && do_per_step(step-1, nstglobalcomm)) ||
                  (ir->nstlist == -1 && !bRerunMD && step >= nlh.step_nscheck));

        do_ene = (do_per_step(step, ir->nstenergy) || bLastStep);

        if (do_ene || do_log)
        {
            bCalcVir  = TRUE;
            bCalcEner = TRUE;
            bGStat    = TRUE;
        }

        /* these CGLO_ options remain the same throughout the iteration */
        cglo_flags = ((bRerunMD ? CGLO_RERUNMD : 0) |
                      (bGStat ? CGLO_GSTAT : 0)
                      );

        force_flags = (GMX_FORCE_STATECHANGED |
                       ((DYNAMIC_BOX(*ir) || bRerunMD) ? GMX_FORCE_DYNAMICBOX : 0) |
                       GMX_FORCE_ALLFORCES |
                       GMX_FORCE_SEPLRF |
                       (bCalcVir ? GMX_FORCE_VIRIAL : 0) |
                       (bCalcEner ? GMX_FORCE_ENERGY : 0) |
                       (bDoFEP ? GMX_FORCE_DHDL : 0)
                       );

        if (fr->bTwinRange)
        {
            if (do_per_step(step, ir->nstcalclr))
            {
                force_flags |= GMX_FORCE_DO_LR;
            }
        }

        if (shellfc)
        {
            /* Now is the time to relax the shells */
            count = relax_shell_flexcon(fplog, cr, bVerbose, bFFscan ? step+1 : step,
                                        ir, bNS, force_flags,
                                        bStopCM, top, top_global,
                                        constr, enerd, fcd,
                                        state, f, force_vir, mdatoms,
                                        nrnb, wcycle, graph, groups,
                                        shellfc, fr, bBornRadii, t, mu_tot,
                                        state->natoms, &bConverged, vsite,
                                        outf->fp_field);
            tcount += count;

            if (bConverged)
            {
                nconverged++;
            }
        }
        else
        {
            /* The coordinates (x) are shifted (to get whole molecules)
             * in do_force.
             * This is parallellized as well, and does communication too.
             * Check comments in sim_util.c
             */
 
            /* PLUMED */
            plumedNeedsEnergy=0;
            if(plumedswitch){
              long int lstep=step; plumed_cmd(plumedmain,"setStepLong",&lstep);
              plumed_cmd(plumedmain,"setPositions",&state->x[mdatoms->start][0]);
              plumed_cmd(plumedmain,"setMasses",&mdatoms->massT[mdatoms->start]);
              plumed_cmd(plumedmain,"setCharges",&mdatoms->chargeA[mdatoms->start]);
              plumed_cmd(plumedmain,"setBox",&state->box[0][0]);
              plumed_cmd(plumedmain,"prepareCalc",NULL);
              plumed_cmd(plumedmain,"setStopFlag",&plumedWantsToStop);
              plumed_cmd(plumedmain,"setForces",&f[mdatoms->start][0]);
              plumed_cmd(plumedmain,"isEnergyNeeded",&plumedNeedsEnergy);
              clear_mat(plumed_vir);
              plumed_cmd(plumedmain,"setVirial",&plumed_vir[0][0]);
            }
            /* END PLUMED */
            do_force(fplog, cr, ir, step, nrnb, wcycle, top, top_global, groups,
                     state->box, state->x, &state->hist,
                     f, force_vir, mdatoms, enerd, fcd,
                     state->lambda, graph,
                     fr, vsite, mu_tot, t, outf->fp_field, ed, bBornRadii,
                     (plumedNeedsEnergy? GMX_FORCE_ENERGY : 0) |(bNS ? GMX_FORCE_NS : 0) | force_flags);
            /* PLUMED */
            if(plumedswitch){
              if(plumedNeedsEnergy){
                msmul(force_vir,2.0,plumed_vir);
                plumed_cmd(plumedmain,"setEnergy",&enerd->term[F_EPOT]);
                plumed_cmd(plumedmain,"performCalc",NULL);
                msmul(plumed_vir,0.5,force_vir);
              } else {
                msmul(plumed_vir,0.5,plumed_vir);
                m_add(force_vir,plumed_vir,force_vir);
              }
              if ((repl_ex_nst > 0) && (step > 0) && !bLastStep &&
                 do_per_step(step,repl_ex_nst)) plumed_cmd(plumedmain,"GREX savePositions",NULL);
              if(plumedWantsToStop) ir->nsteps=step_rel+1;
              if(bHREX)
                 plumed_cmd(plumedmain,"GREX cacheLocalUNow",&enerd->term[F_EPOT]);
            }
            /* END PLUMED */
        }

        GMX_BARRIER(cr->mpi_comm_mygroup);

        if (bTCR)
        {
            mu_aver = calc_mu_aver(cr, state->x, mdatoms->chargeA,
                                   mu_tot, &top_global->mols, mdatoms, gnx, grpindex);
        }

        if (bTCR && bFirstStep)
        {
            tcr = init_coupling(fplog, nfile, fnm, cr, fr, mdatoms, &(top->idef));
            fprintf(fplog, "Done init_coupling\n");
            fflush(fplog);
        }

        if (bVV && !bStartingFromCpt && !bRerunMD)
        /*  ############### START FIRST UPDATE HALF-STEP FOR VV METHODS############### */
        {
            if (ir->eI == eiVV && bInitStep)
            {
                /* if using velocity verlet with full time step Ekin,
                 * take the first half step only to compute the
                 * virial for the first step. From there,
                 * revert back to the initial coordinates
                 * so that the input is actually the initial step.
                 */
                copy_rvecn(state->v, cbuf, 0, state->natoms); /* should make this better for parallelizing? */
            }
            else
            {
                /* this is for NHC in the Ekin(t+dt/2) version of vv */
                trotter_update(ir, step, ekind, enerd, state, total_vir, mdatoms, &MassQ, trotter_seq, ettTSEQ1);
            }

            /* If we are using twin-range interactions where the long-range component
             * is only evaluated every nstcalclr>1 steps, we should do a special update
             * step to combine the long-range forces on these steps.
             * For nstcalclr=1 this is not done, since the forces would have been added
             * directly to the short-range forces already.
             *
             * TODO Remove various aspects of VV+twin-range in master
             * branch, because VV integrators did not ever support
             * twin-range multiple time stepping with constraints.
             */
            bUpdateDoLR = (fr->bTwinRange && do_per_step(step, ir->nstcalclr));

            update_coords(fplog, step, ir, mdatoms, state, fr->bMolPBC,
                          f, bUpdateDoLR, fr->f_twin, bCalcVir ? &fr->vir_twin_constr : NULL, fcd,
                          ekind, M, wcycle, upd, bInitStep, etrtVELOCITY1,
                          cr, nrnb, constr, &top->idef);

            if (bIterativeCase && do_per_step(step-1, ir->nstpcouple) && !bInitStep)
            {
                gmx_iterate_init(&iterate, TRUE);
            }
            /* for iterations, we save these vectors, as we will be self-consistently iterating
               the calculations */

            /*#### UPDATE EXTENDED VARIABLES IN TROTTER FORMULATION */

            /* save the state */
            if (iterate.bIterationActive)
            {
                copy_coupling_state(state, bufstate, ekind, ekind_save, &(ir->opts));
            }

            bFirstIterate = TRUE;
            while (bFirstIterate || iterate.bIterationActive)
            {
                if (iterate.bIterationActive)
                {
                    copy_coupling_state(bufstate, state, ekind_save, ekind, &(ir->opts));
                    if (bFirstIterate && bTrotter)
                    {
                        /* The first time through, we need a decent first estimate
                           of veta(t+dt) to compute the constraints.  Do
                           this by computing the box volume part of the
                           trotter integration at this time. Nothing else
                           should be changed by this routine here.  If
                           !(first time), we start with the previous value
                           of veta.  */

                        veta_save = state->veta;
                        trotter_update(ir, step, ekind, enerd, state, total_vir, mdatoms, &MassQ, trotter_seq, ettTSEQ0);
                        vetanew     = state->veta;
                        state->veta = veta_save;
                    }
                }

                bOK = TRUE;
                if (!bRerunMD || rerun_fr.bV || bForceUpdate)     /* Why is rerun_fr.bV here?  Unclear. */
                {
                    update_constraints(fplog, step, NULL, ir, ekind, mdatoms,
                                       state, fr->bMolPBC, graph, f,
                                       &top->idef, shake_vir, NULL,
                                       cr, nrnb, wcycle, upd, constr,
                                       bInitStep, TRUE, bCalcVir, vetanew);

                    if (bCalcVir && bUpdateDoLR && ir->nstcalclr > 1)
                    {
                        /* Correct the virial for multiple time stepping */
                        m_sub(shake_vir, fr->vir_twin_constr, shake_vir);
                    }

                    if (!bOK && !bFFscan)
                    {
                        gmx_fatal(FARGS, "Constraint error: Shake, Lincs or Settle could not solve the constrains");
                    }

                }
                else if (graph)
                {
                    /* Need to unshift here if a do_force has been
                       called in the previous step */
                    unshift_self(graph, state->box, state->x);
                }

                /* if VV, compute the pressure and constraints */
                /* For VV2, we strictly only need this if using pressure
                 * control, but we really would like to have accurate pressures
                 * printed out.
                 * Think about ways around this in the future?
                 * For now, keep this choice in comments.
                 */
                /*bPres = (ir->eI==eiVV || IR_NPT_TROTTER(ir)); */
                /*bTemp = ((ir->eI==eiVV &&(!bInitStep)) || (ir->eI==eiVVAK && IR_NPT_TROTTER(ir)));*/
                bPres = TRUE;
                bTemp = ((ir->eI == eiVV && (!bInitStep)) || (ir->eI == eiVVAK));
                if (bCalcEner && ir->eI == eiVVAK)  /*MRS:  7/9/2010 -- this still doesn't fix it?*/
                {
                    bSumEkinhOld = TRUE;
                }
                /* for vv, the first half of the integration actually corresponds to the previous step.
                   So we need information from the last step in the first half of the integration */
                if (bGStat || do_per_step(step-1, nstglobalcomm))
                {
                    compute_globals(fplog, gstat, cr, ir, fr, ekind, state, state_global, mdatoms, nrnb, vcm,
                                    wcycle, enerd, force_vir, shake_vir, total_vir, pres, mu_tot,
                                    constr, NULL, FALSE, state->box,
                                    top_global, &pcurr, top_global->natoms, &bSumEkinhOld,
                                    cglo_flags
                                    | CGLO_ENERGY
                                    | (bTemp ? CGLO_TEMPERATURE : 0)
                                    | (bPres ? CGLO_PRESSURE : 0)
                                    | (bPres ? CGLO_CONSTRAINT : 0)
                                    | ((iterate.bIterationActive) ? CGLO_ITERATE : 0)
                                    | (bFirstIterate ? CGLO_FIRSTITERATE : 0)
                                    | CGLO_SCALEEKIN
                                    );
                    /* explanation of above:
                       a) We compute Ekin at the full time step
                       if 1) we are using the AveVel Ekin, and it's not the
                       initial step, or 2) if we are using AveEkin, but need the full
                       time step kinetic energy for the pressure (always true now, since we want accurate statistics).
                       b) If we are using EkinAveEkin for the kinetic energy for the temperature control, we still feed in
                       EkinAveVel because it's needed for the pressure */
                }
                /* temperature scaling and pressure scaling to produce the extended variables at t+dt */
                if (!bInitStep)
                {
                    if (bTrotter)
                    {
                        m_add(force_vir, shake_vir, total_vir); /* we need the un-dispersion corrected total vir here */
                        trotter_update(ir, step, ekind, enerd, state, total_vir, mdatoms, &MassQ, trotter_seq, ettTSEQ2);
                    }
                    else
                    {
                        if (bExchanged)
                        {

                            /* We need the kinetic energy at minus the half step for determining
                             * the full step kinetic energy and possibly for T-coupling.*/
                            /* This may not be quite working correctly yet . . . . */
                            compute_globals(fplog, gstat, cr, ir, fr, ekind, state, state_global, mdatoms, nrnb, vcm,
                                            wcycle, enerd, NULL, NULL, NULL, NULL, mu_tot,
                                            constr, NULL, FALSE, state->box,
                                            top_global, &pcurr, top_global->natoms, &bSumEkinhOld,
                                            CGLO_RERUNMD | CGLO_GSTAT | CGLO_TEMPERATURE);
                        }
                    }
                }

                if (iterate.bIterationActive &&
                    done_iterating(cr, fplog, step, &iterate, bFirstIterate,
                                   state->veta, &vetanew))
                {
                    break;
                }
                bFirstIterate = FALSE;
            }

            if (bTrotter && !bInitStep)
            {
                copy_mat(shake_vir, state->svir_prev);
                copy_mat(force_vir, state->fvir_prev);
                if (IR_NVT_TROTTER(ir) && ir->eI == eiVV)
                {
                    /* update temperature and kinetic energy now that step is over - this is the v(t+dt) point */
                    enerd->term[F_TEMP] = sum_ekin(&(ir->opts), ekind, NULL, (ir->eI == eiVV), FALSE, FALSE);
                    enerd->term[F_EKIN] = trace(ekind->ekin);
                }
            }
            /* if it's the initial step, we performed this first step just to get the constraint virial */
            if (bInitStep && ir->eI == eiVV)
            {
                copy_rvecn(cbuf, state->v, 0, state->natoms);
            }

            GMX_MPE_LOG(ev_timestep1);
        }

        /* MRS -- now done iterating -- compute the conserved quantity */
        if (bVV)
        {
            saved_conserved_quantity = compute_conserved_from_auxiliary(ir, state, &MassQ);
            if (ir->eI == eiVV)
            {
                last_ekin = enerd->term[F_EKIN];
            }
            if ((ir->eDispCorr != edispcEnerPres) && (ir->eDispCorr != edispcAllEnerPres))
            {
                saved_conserved_quantity -= enerd->term[F_DISPCORR];
            }
            /* sum up the foreign energy and dhdl terms for vv.  currently done every step so that dhdl is correct in the .edr */
            if (!bRerunMD)
            {
                sum_dhdl(enerd, state->lambda, ir->fepvals);
            }
        }

        /* ########  END FIRST UPDATE STEP  ############## */
        /* ########  If doing VV, we now have v(dt) ###### */
        if (bDoExpanded)
        {
            /* perform extended ensemble sampling in lambda - we don't
               actually move to the new state before outputting
               statistics, but if performing simulated tempering, we
               do update the velocities and the tau_t. */

            lamnew = ExpandedEnsembleDynamics(fplog, ir, enerd, state, &MassQ, state->fep_state, &state->dfhist, step, mcrng, state->v, mdatoms);
            /* history is maintained in state->dfhist, but state_global is what is sent to trajectory and log output */
            copy_df_history(&state_global->dfhist,&state->dfhist);
        }
        /* ################## START TRAJECTORY OUTPUT ################# */

        /* Now we have the energies and forces corresponding to the
         * coordinates at time t. We must output all of this before
         * the update.
         * for RerunMD t is read from input trajectory
         */
        GMX_MPE_LOG(ev_output_start);

        mdof_flags = 0;
        if (do_per_step(step, ir->nstxout))
        {
            mdof_flags |= MDOF_X;
        }
        if (do_per_step(step, ir->nstvout))
        {
            mdof_flags |= MDOF_V;
        }
        if (do_per_step(step, ir->nstfout))
        {
            mdof_flags |= MDOF_F;
        }
        if (do_per_step(step, ir->nstxtcout))
        {
            mdof_flags |= MDOF_XTC;
        }
        if (bCPT)
        {
            mdof_flags |= MDOF_CPT;
        }
        ;

#if defined(GMX_FAHCORE) || defined(GMX_WRITELASTSTEP)
        if (bLastStep)
        {
            /* Enforce writing positions and velocities at end of run */
            mdof_flags |= (MDOF_X | MDOF_V);
        }
#endif
#ifdef GMX_FAHCORE
        if (MASTER(cr))
        {
            fcReportProgress( ir->nsteps, step );
        }

#if defined(__native_client__)
        fcCheckin(MASTER(cr));
#endif

        /* sync bCPT and fc record-keeping */
        if (bCPT && MASTER(cr))
        {
            fcRequestCheckPoint();
        }
#endif

        if (mdof_flags != 0)
        {
            wallcycle_start(wcycle, ewcTRAJ);
            if (bCPT)
            {
                if (state->flags & (1<<estLD_RNG))
                {
                    get_stochd_state(upd, state);
                }
                if (state->flags  & (1<<estMC_RNG))
                {
                    get_mc_state(mcrng, state);
                }
                if (MASTER(cr))
                {
                    if (bSumEkinhOld)
                    {
                        state_global->ekinstate.bUpToDate = FALSE;
                    }
                    else
                    {
                        update_ekinstate(&state_global->ekinstate, ekind);
                        state_global->ekinstate.bUpToDate = TRUE;
                    }
                    update_energyhistory(&state_global->enerhist, mdebin);
                }
            }
            write_traj(fplog, cr, outf, mdof_flags, top_global,
                       step, t, state, state_global, f, f_global, &n_xtc, &x_xtc);
            if (bCPT)
            {
                nchkpt++;
                bCPT = FALSE;
            }
            debug_gmx();
            if (bLastStep && step_rel == ir->nsteps &&
                (Flags & MD_CONFOUT) && MASTER(cr) &&
                !bRerunMD && !bFFscan)
            {
                /* x and v have been collected in write_traj,
                 * because a checkpoint file will always be written
                 * at the last step.
                 */
                fprintf(stderr, "\nWriting final coordinates.\n");
                if (fr->bMolPBC)
                {
                    /* Make molecules whole only for confout writing */
                    do_pbc_mtop(fplog, ir->ePBC, state->box, top_global, state_global->x);
                }
                write_sto_conf_mtop(ftp2fn(efSTO, nfile, fnm),
                                    *top_global->name, top_global,
                                    state_global->x, state_global->v,
                                    ir->ePBC, state->box);
                debug_gmx();
            }
            wallcycle_stop(wcycle, ewcTRAJ);
        }
        GMX_MPE_LOG(ev_output_finish);

        /* kludge -- virial is lost with restart for NPT control. Must restart */
        if (bStartingFromCpt && bVV)
        {
            copy_mat(state->svir_prev, shake_vir);
            copy_mat(state->fvir_prev, force_vir);
        }
        /*  ################## END TRAJECTORY OUTPUT ################ */

        /* Determine the wallclock run time up till now */
        run_time = gmx_gettime() - (double)runtime->real;

        /* Check whether everything is still allright */
        if (((int)gmx_get_stop_condition() > handled_stop_condition)
#ifdef GMX_THREAD_MPI
            && MASTER(cr)
#endif
            )
        {
            /* this is just make gs.sig compatible with the hack
               of sending signals around by MPI_Reduce with together with
               other floats */
            if (gmx_get_stop_condition() == gmx_stop_cond_next_ns)
            {
                gs.sig[eglsSTOPCOND] = 1;
            }
            if (gmx_get_stop_condition() == gmx_stop_cond_next)
            {
                gs.sig[eglsSTOPCOND] = -1;
            }
            /* < 0 means stop at next step, > 0 means stop at next NS step */
            if (fplog)
            {
                fprintf(fplog,
                        "\n\nReceived the %s signal, stopping at the next %sstep\n\n",
                        gmx_get_signal_name(),
                        gs.sig[eglsSTOPCOND] == 1 ? "NS " : "");
                fflush(fplog);
            }
            fprintf(stderr,
                    "\n\nReceived the %s signal, stopping at the next %sstep\n\n",
                    gmx_get_signal_name(),
                    gs.sig[eglsSTOPCOND] == 1 ? "NS " : "");
            fflush(stderr);
            handled_stop_condition = (int)gmx_get_stop_condition();
        }
        else if (MASTER(cr) && (bNS || ir->nstlist <= 0) &&
                 (max_hours > 0 && run_time > max_hours*60.0*60.0*0.99) &&
                 gs.sig[eglsSTOPCOND] == 0 && gs.set[eglsSTOPCOND] == 0)
        {
            /* Signal to terminate the run */
            gs.sig[eglsSTOPCOND] = 1;
            if (fplog)
            {
                fprintf(fplog, "\nStep %s: Run time exceeded %.3f hours, will terminate the run\n", gmx_step_str(step, sbuf), max_hours*0.99);
            }
            fprintf(stderr, "\nStep %s: Run time exceeded %.3f hours, will terminate the run\n", gmx_step_str(step, sbuf), max_hours*0.99);
        }

        if (bResetCountersHalfMaxH && MASTER(cr) &&
            run_time > max_hours*60.0*60.0*0.495)
        {
            gs.sig[eglsRESETCOUNTERS] = 1;
        }

        if (ir->nstlist == -1 && !bRerunMD)
        {
            /* When bGStatEveryStep=FALSE, global_stat is only called
             * when we check the atom displacements, not at NS steps.
             * This means that also the bonded interaction count check is not
             * performed immediately after NS. Therefore a few MD steps could
             * be performed with missing interactions.
             * But wrong energies are never written to file,
             * since energies are only written after global_stat
             * has been called.
             */
            if (step >= nlh.step_nscheck)
            {
                nlh.nabnsb = natoms_beyond_ns_buffer(ir, fr, &top->cgs,
                                                     nlh.scale_tot, state->x);
            }
            else
            {
                /* This is not necessarily true,
                 * but step_nscheck is determined quite conservatively.
                 */
                nlh.nabnsb = 0;
            }
        }

        /* In parallel we only have to check for checkpointing in steps
         * where we do global communication,
         *  otherwise the other nodes don't know.
         */
        if (MASTER(cr) && ((bGStat || !PAR(cr)) &&
                           cpt_period >= 0 &&
                           (cpt_period == 0 ||
                            run_time >= nchkpt*cpt_period*60.0)) &&
            gs.set[eglsCHKPT] == 0)
        {
            gs.sig[eglsCHKPT] = 1;
        }

        /* at the start of step, randomize or scale the velocities (trotter done elsewhere) */
        if (EI_VV(ir->eI))
        {
            if (!bInitStep)
            {
                update_tcouple(fplog, step, ir, state, ekind, wcycle, upd, &MassQ, mdatoms);
            }
            if (ETC_ANDERSEN(ir->etc)) /* keep this outside of update_tcouple because of the extra info required to pass */
            {
                gmx_bool bIfRandomize;
                bIfRandomize = update_randomize_velocities(ir, step, mdatoms, state, upd, &top->idef, constr, DOMAINDECOMP(cr));
                /* if we have constraints, we have to remove the kinetic energy parallel to the bonds */
                if (constr && bIfRandomize)
                {
                    update_constraints(fplog, step, NULL, ir, ekind, mdatoms,
                                       state, fr->bMolPBC, graph, f,
                                       &top->idef, tmp_vir, NULL,
                                       cr, nrnb, wcycle, upd, constr,
                                       bInitStep, TRUE, bCalcVir, vetanew);
                }
            }
        }

        if (bIterativeCase && do_per_step(step, ir->nstpcouple))
        {
            gmx_iterate_init(&iterate, TRUE);
            /* for iterations, we save these vectors, as we will be redoing the calculations */
            copy_coupling_state(state, bufstate, ekind, ekind_save, &(ir->opts));
        }

        bFirstIterate = TRUE;
        while (bFirstIterate || iterate.bIterationActive)
        {
            /* We now restore these vectors to redo the calculation with improved extended variables */
            if (iterate.bIterationActive)
            {
                copy_coupling_state(bufstate, state, ekind_save, ekind, &(ir->opts));
            }

            /* We make the decision to break or not -after- the calculation of Ekin and Pressure,
               so scroll down for that logic */

            /* #########   START SECOND UPDATE STEP ################# */
            GMX_MPE_LOG(ev_update_start);
            /* Box is changed in update() when we do pressure coupling,
             * but we should still use the old box for energy corrections and when
             * writing it to the energy file, so it matches the trajectory files for
             * the same timestep above. Make a copy in a separate array.
             */
            copy_mat(state->box, lastbox);

            bOK = TRUE;
            dvdl_constr = 0;

            if (!(bRerunMD && !rerun_fr.bV && !bForceUpdate))
            {
                wallcycle_start(wcycle, ewcUPDATE);
                /* UPDATE PRESSURE VARIABLES IN TROTTER FORMULATION WITH CONSTRAINTS */
                if (bTrotter)
                {
                    if (iterate.bIterationActive)
                    {
                        if (bFirstIterate)
                        {
                            scalevir = 1;
                        }
                        else
                        {
                            /* we use a new value of scalevir to converge the iterations faster */
                            scalevir = tracevir/trace(shake_vir);
                        }
                        msmul(shake_vir, scalevir, shake_vir);
                        m_add(force_vir, shake_vir, total_vir);
                        clear_mat(shake_vir);
                    }
                    trotter_update(ir, step, ekind, enerd, state, total_vir, mdatoms, &MassQ, trotter_seq, ettTSEQ3);
                    /* We can only do Berendsen coupling after we have summed
                     * the kinetic energy or virial. Since the happens
                     * in global_state after update, we should only do it at
                     * step % nstlist = 1 with bGStatEveryStep=FALSE.
                     */
                }
                else
                {
                    update_tcouple(fplog, step, ir, state, ekind, wcycle, upd, &MassQ, mdatoms);
                    update_pcouple(fplog, step, ir, state, pcoupl_mu, M, wcycle,
                                   upd, bInitStep);
                }

                if (bVV)
                {
                    bUpdateDoLR = (fr->bTwinRange && do_per_step(step, ir->nstcalclr));

                    /* velocity half-step update */
                    update_coords(fplog, step, ir, mdatoms, state, fr->bMolPBC, f,
                                  bUpdateDoLR, fr->f_twin, bCalcVir ? &fr->vir_twin_constr : NULL, fcd,
                                  ekind, M, wcycle, upd, FALSE, etrtVELOCITY2,
                                  cr, nrnb, constr, &top->idef);
                }

                /* Above, initialize just copies ekinh into ekin,
                 * it doesn't copy position (for VV),
                 * and entire integrator for MD.
                 */

                if (ir->eI == eiVVAK)
                {
                    copy_rvecn(state->x, cbuf, 0, state->natoms);
                }
                bUpdateDoLR = (fr->bTwinRange && do_per_step(step, ir->nstcalclr));

                update_coords(fplog, step, ir, mdatoms, state, fr->bMolPBC, f,
                              bUpdateDoLR, fr->f_twin, bCalcVir ? &fr->vir_twin_constr : NULL, fcd,
                              ekind, M, wcycle, upd, bInitStep, etrtPOSITION, cr, nrnb, constr, &top->idef);
                wallcycle_stop(wcycle, ewcUPDATE);

                update_constraints(fplog, step, &dvdl_constr, ir, ekind, mdatoms, state,
                                   fr->bMolPBC, graph, f,
                                   &top->idef, shake_vir, force_vir,
                                   cr, nrnb, wcycle, upd, constr,
                                   bInitStep, FALSE, bCalcVir, state->veta);

                if (bCalcVir && bUpdateDoLR && ir->nstcalclr > 1)
                {
                    /* Correct the virial for multiple time stepping */
                    m_sub(shake_vir, fr->vir_twin_constr, shake_vir);
                }

                if (ir->eI == eiVVAK)
                {
                    /* erase F_EKIN and F_TEMP here? */
                    /* just compute the kinetic energy at the half step to perform a trotter step */
                    compute_globals(fplog, gstat, cr, ir, fr, ekind, state, state_global, mdatoms, nrnb, vcm,
                                    wcycle, enerd, force_vir, shake_vir, total_vir, pres, mu_tot,
                                    constr, NULL, FALSE, lastbox,
                                    top_global, &pcurr, top_global->natoms, &bSumEkinhOld,
                                    cglo_flags | CGLO_TEMPERATURE
                                    );
                    wallcycle_start(wcycle, ewcUPDATE);
                    trotter_update(ir, step, ekind, enerd, state, total_vir, mdatoms, &MassQ, trotter_seq, ettTSEQ4);
                    /* now we know the scaling, we can compute the positions again again */
                    copy_rvecn(cbuf, state->x, 0, state->natoms);

                    bUpdateDoLR = (fr->bTwinRange && do_per_step(step, ir->nstcalclr));

                    update_coords(fplog, step, ir, mdatoms, state, fr->bMolPBC, f,
                                  bUpdateDoLR, fr->f_twin, bCalcVir ? &fr->vir_twin_constr : NULL, fcd,
                                  ekind, M, wcycle, upd, bInitStep, etrtPOSITION, cr, nrnb, constr, &top->idef);
                    wallcycle_stop(wcycle, ewcUPDATE);

                    /* do we need an extra constraint here? just need to copy out of state->v to upd->xp? */
                    /* are the small terms in the shake_vir here due
                     * to numerical errors, or are they important
                     * physically? I'm thinking they are just errors, but not completely sure.
                     * For now, will call without actually constraining, constr=NULL*/
                    update_constraints(fplog, step, NULL, ir, ekind, mdatoms,
                                       state, fr->bMolPBC, graph, f,
                                       &top->idef, tmp_vir, force_vir,
                                       cr, nrnb, wcycle, upd, NULL,
                                       bInitStep, FALSE, bCalcVir,
                                       state->veta);
                }
                if (!bOK && !bFFscan)
                {
                    gmx_fatal(FARGS, "Constraint error: Shake, Lincs or Settle could not solve the constrains");
                }

                if (fr->bSepDVDL && fplog && do_log)
                {
                    fprintf(fplog, sepdvdlformat, "Constraint dV/dl", 0.0, dvdl_constr);
                }
                if (bVV)
                {
                    /* this factor or 2 correction is necessary
                       because half of the constraint force is removed
                       in the vv step, so we have to double it.  See
                       the Redmine issue #1255.  It is not yet clear
                       if the factor of 2 is exact, or just a very
                       good approximation, and this will be
                       investigated.  The next step is to see if this
                       can be done adding a dhdl contribution from the
                       rattle step, but this is somewhat more
                       complicated with the current code. Will be
                       investigated, hopefully for 4.6.3. However,
                       this current solution is much better than
                       having it completely wrong.
                    */
                    enerd->term[F_DVDL_CONSTR] += 2*dvdl_constr;
                }
                else
                {
                    enerd->term[F_DVDL_CONSTR] += dvdl_constr;
                }
            }
            else if (graph)
            {
                /* Need to unshift here */
                unshift_self(graph, state->box, state->x);
            }

            GMX_BARRIER(cr->mpi_comm_mygroup);
            GMX_MPE_LOG(ev_update_finish);

            if (vsite != NULL)
            {
                wallcycle_start(wcycle, ewcVSITECONSTR);
                if (graph != NULL)
                {
                    shift_self(graph, state->box, state->x);
                }
                construct_vsites(fplog, vsite, state->x, nrnb, ir->delta_t, state->v,
                                 top->idef.iparams, top->idef.il,
                                 fr->ePBC, fr->bMolPBC, graph, cr, state->box);

                if (graph != NULL)
                {
                    unshift_self(graph, state->box, state->x);
                }
                wallcycle_stop(wcycle, ewcVSITECONSTR);
            }

            /* ############## IF NOT VV, Calculate globals HERE, also iterate constraints  ############ */
            /* With Leap-Frog we can skip compute_globals at
             * non-communication steps, but we need to calculate
             * the kinetic energy one step before communication.
             */
            if (bGStat || (!EI_VV(ir->eI) && do_per_step(step+1, nstglobalcomm)))
            {
                if (ir->nstlist == -1 && bFirstIterate)
                {
                    gs.sig[eglsNABNSB] = nlh.nabnsb;
                }
                compute_globals(fplog, gstat, cr, ir, fr, ekind, state, state_global, mdatoms, nrnb, vcm,
                                wcycle, enerd, force_vir, shake_vir, total_vir, pres, mu_tot,
                                constr,
                                bFirstIterate ? &gs : NULL,
                                (step_rel % gs.nstms == 0) &&
                                (multisim_nsteps < 0 || (step_rel < multisim_nsteps)),
                                lastbox,
                                top_global, &pcurr, top_global->natoms, &bSumEkinhOld,
                                cglo_flags
                                | (!EI_VV(ir->eI) || bRerunMD ? CGLO_ENERGY : 0)
                                | (!EI_VV(ir->eI) && bStopCM ? CGLO_STOPCM : 0)
                                | (!EI_VV(ir->eI) ? CGLO_TEMPERATURE : 0)
                                | (!EI_VV(ir->eI) || bRerunMD ? CGLO_PRESSURE : 0)
                                | (iterate.bIterationActive ? CGLO_ITERATE : 0)
                                | (bFirstIterate ? CGLO_FIRSTITERATE : 0)
                                | CGLO_CONSTRAINT
                                );
                if (ir->nstlist == -1 && bFirstIterate)
                {
                    nlh.nabnsb         = gs.set[eglsNABNSB];
                    gs.set[eglsNABNSB] = 0;
                }
            }
            /* bIterate is set to keep it from eliminating the old ekin kinetic energy terms */
            /* #############  END CALC EKIN AND PRESSURE ################# */

            /* Note: this is OK, but there are some numerical precision issues with using the convergence of
               the virial that should probably be addressed eventually. state->veta has better properies,
               but what we actually need entering the new cycle is the new shake_vir value. Ideally, we could
               generate the new shake_vir, but test the veta value for convergence.  This will take some thought. */

            if (iterate.bIterationActive &&
                done_iterating(cr, fplog, step, &iterate, bFirstIterate,
                               trace(shake_vir), &tracevir))
            {
                break;
            }
            bFirstIterate = FALSE;
        }

        if (!bVV || bRerunMD)
        {
            /* sum up the foreign energy and dhdl terms for md and sd. currently done every step so that dhdl is correct in the .edr */
            sum_dhdl(enerd, state->lambda, ir->fepvals);
        }
        update_box(fplog, step, ir, mdatoms, state, graph, f,
                   ir->nstlist == -1 ? &nlh.scale_tot : NULL, pcoupl_mu, nrnb, wcycle, upd, bInitStep, FALSE);

        /* ################# END UPDATE STEP 2 ################# */
        /* #### We now have r(t+dt) and v(t+dt/2)  ############# */

        /* The coordinates (x) were unshifted in update */
        if (bFFscan && (shellfc == NULL || bConverged))
        {
            if (print_forcefield(fplog, enerd->term, mdatoms->homenr,
                                 f, NULL, xcopy,
                                 &(top_global->mols), mdatoms->massT, pres))
            {
                gmx_finalize_par();

                fprintf(stderr, "\n");
                exit(0);
            }
        }
        if (!bGStat)
        {
            /* We will not sum ekinh_old,
             * so signal that we still have to do it.
             */
            bSumEkinhOld = TRUE;
        }

        if (bTCR)
        {
            /* Only do GCT when the relaxation of shells (minimization) has converged,
             * otherwise we might be coupling to bogus energies.
             * In parallel we must always do this, because the other sims might
             * update the FF.
             */

            /* Since this is called with the new coordinates state->x, I assume
             * we want the new box state->box too. / EL 20040121
             */
            do_coupling(fplog, oenv, nfile, fnm, tcr, t, step, enerd->term, fr,
                        ir, MASTER(cr),
                        mdatoms, &(top->idef), mu_aver,
                        top_global->mols.nr, cr,
                        state->box, total_vir, pres,
                        mu_tot, state->x, f, bConverged);
            debug_gmx();
        }

        /* #########  BEGIN PREPARING EDR OUTPUT  ###########  */

        /* use the directly determined last velocity, not actually the averaged half steps */
        if (bTrotter && ir->eI == eiVV)
        {
            enerd->term[F_EKIN] = last_ekin;
        }
        enerd->term[F_ETOT] = enerd->term[F_EPOT] + enerd->term[F_EKIN];

        if (bVV)
        {
            enerd->term[F_ECONSERVED] = enerd->term[F_ETOT] + saved_conserved_quantity;
        }
        else
        {
            enerd->term[F_ECONSERVED] = enerd->term[F_ETOT] + compute_conserved_from_auxiliary(ir, state, &MassQ);
        }
        /* Check for excessively large energies */
        if (bIonize)
        {
#ifdef GMX_DOUBLE
            real etot_max = 1e200;
#else
            real etot_max = 1e30;
#endif
            if (fabs(enerd->term[F_ETOT]) > etot_max)
            {
                fprintf(stderr, "Energy too large (%g), giving up\n",
                        enerd->term[F_ETOT]);
            }
        }
        /* #########  END PREPARING EDR OUTPUT  ###########  */

        /* Time for performance */
        if (((step % stepout) == 0) || bLastStep)
        {
            runtime_upd_proc(runtime);
        }

        /* Output stuff */
        if (MASTER(cr))
        {
            gmx_bool do_dr, do_or;

            if (fplog && do_log && bDoExpanded)
            {
                /* only needed if doing expanded ensemble */
                PrintFreeEnergyInfoToFile(fplog, ir->fepvals, ir->expandedvals, ir->bSimTemp ? ir->simtempvals : NULL,
                                          &state_global->dfhist, state->fep_state, ir->nstlog, step);
            }
            if (!(bStartingFromCpt && (EI_VV(ir->eI))))
            {
                if (bCalcEner)
                {
                    upd_mdebin(mdebin, bDoDHDL, TRUE,
                               t, mdatoms->tmass, enerd, state,
                               ir->fepvals, ir->expandedvals, lastbox,
                               shake_vir, force_vir, total_vir, pres,
                               ekind, mu_tot, constr);
                }
                else
                {
                    upd_mdebin_step(mdebin);
                }

                do_dr  = do_per_step(step, ir->nstdisreout);
                do_or  = do_per_step(step, ir->nstorireout);

                print_ebin(outf->fp_ene, do_ene, do_dr, do_or, do_log ? fplog : NULL,
                           step, t,
                           eprNORMAL, bCompact, mdebin, fcd, groups, &(ir->opts));
            }
            if (ir->ePull != epullNO)
            {
                pull_print_output(ir->pull, step, t);
            }

            if (do_per_step(step, ir->nstlog))
            {
                if (fflush(fplog) != 0)
                {
                    gmx_fatal(FARGS, "Cannot flush logfile - maybe you are out of disk space?");
                }
            }
        }
        if (bDoExpanded)
        {
            /* Have to do this part _after_ outputting the logfile and the edr file */
            /* Gets written into the state at the beginning of next loop*/
            state->fep_state = lamnew;
        }

        /* Remaining runtime */
        if (MULTIMASTER(cr) && (do_verbose || gmx_got_usr_signal()) && !bPMETuneRunning)
        {
            if (shellfc)
            {
                fprintf(stderr, "\n");
            }
            print_time(stderr, runtime, step, ir, cr);
        }

        /* Replica exchange */
        bExchanged = FALSE;
        if ((repl_ex_nst > 0) && (step > 0) && !bLastStep &&
            do_per_step(step, repl_ex_nst))
        {
            bExchanged = replica_exchange(fplog, cr, repl_ex,
                                          state_global, enerd,
                                          state, step, t);

            if (bExchanged && DOMAINDECOMP(cr))
            {
                dd_partition_system(fplog, step, cr, TRUE, 1,
                                    state_global, top_global, ir,
                                    state, &f, mdatoms, top, fr,
                                    vsite, shellfc, constr,
                                    nrnb, wcycle, FALSE);
            }
        }

        bFirstStep       = FALSE;
        bInitStep        = FALSE;
        bStartingFromCpt = FALSE;

        /* #######  SET VARIABLES FOR NEXT ITERATION IF THEY STILL NEED IT ###### */
        /* With all integrators, except VV, we need to retain the pressure
         * at the current step for coupling at the next step.
         */
        if ((state->flags & (1<<estPRES_PREV)) &&
            (bGStatEveryStep ||
             (ir->nstpcouple > 0 && step % ir->nstpcouple == 0)))
        {
            /* Store the pressure in t_state for pressure coupling
             * at the next MD step.
             */
            copy_mat(pres, state->pres_prev);
        }

        /* #######  END SET VARIABLES FOR NEXT ITERATION ###### */

        if ( (membed != NULL) && (!bLastStep) )
        {
            rescale_membed(step_rel, membed, state_global->x);
        }

        if (bRerunMD)
        {
            if (MASTER(cr))
            {
                /* read next frame from input trajectory */
                bNotLastFrame = read_next_frame(oenv, status, &rerun_fr);
            }

            if (PAR(cr))
            {
                rerun_parallel_comm(cr, &rerun_fr, &bNotLastFrame);
            }
        }

        if (!bRerunMD || !rerun_fr.bStep)
        {
            /* increase the MD step number */
            step++;
            step_rel++;
        }

        cycles = wallcycle_stop(wcycle, ewcSTEP);
        if (DOMAINDECOMP(cr) && wcycle)
        {
            dd_cycles_add(cr->dd, cycles, ddCyclStep);
        }

        if (bPMETuneRunning || bPMETuneTry)
        {
            /* PME grid + cut-off optimization with GPUs or PME nodes */

            /* Count the total cycles over the last steps */
            cycles_pmes += cycles;

            /* We can only switch cut-off at NS steps */
            if (step % ir->nstlist == 0)
            {
                /* PME grid + cut-off optimization with GPUs or PME nodes */
                if (bPMETuneTry)
                {
                    if (DDMASTER(cr->dd))
                    {
                        /* PME node load is too high, start tuning */
                        bPMETuneRunning = (dd_pme_f_ratio(cr->dd) >= 1.05);
                    }
                    dd_bcast(cr->dd, sizeof(gmx_bool), &bPMETuneRunning);

                    if (bPMETuneRunning || step_rel > ir->nstlist*50)
                    {
                        bPMETuneTry     = FALSE;
                    }
                }
                if (bPMETuneRunning)
                {
                    /* init_step might not be a multiple of nstlist,
                     * but the first cycle is always skipped anyhow.
                     */
                    bPMETuneRunning =
                        pme_load_balance(pme_loadbal, cr,
                                         (bVerbose && MASTER(cr)) ? stderr : NULL,
                                         fplog,
                                         ir, state, cycles_pmes,
                                         fr->ic, fr->nbv, &fr->pmedata,
                                         step);

                    /* Update constants in forcerec/inputrec to keep them in sync with fr->ic */
                    fr->ewaldcoeff = fr->ic->ewaldcoeff;
                    fr->rlist      = fr->ic->rlist;
                    fr->rlistlong  = fr->ic->rlistlong;
                    fr->rcoulomb   = fr->ic->rcoulomb;
                    fr->rvdw       = fr->ic->rvdw;
                }
                cycles_pmes = 0;
            }
        }

        if (step_rel == wcycle_get_reset_counters(wcycle) ||
            gs.set[eglsRESETCOUNTERS] != 0)
        {
            /* Reset all the counters related to performance over the run */
            reset_all_counters(fplog, cr, step, &step_rel, ir, wcycle, nrnb, runtime,
                               fr->nbv != NULL && fr->nbv->bUseGPU ? fr->nbv->cu_nbv : NULL);
            wcycle_set_reset_counters(wcycle, -1);
            if (!(cr->duty & DUTY_PME))
            {
                /* Tell our PME node to reset its counters */
                gmx_pme_send_resetcounters(cr, step);
            }
            /* Correct max_hours for the elapsed time */
            max_hours                -= run_time/(60.0*60.0);
            bResetCountersHalfMaxH    = FALSE;
            gs.set[eglsRESETCOUNTERS] = 0;
        }

    }
    /* End of main MD loop */
    debug_gmx();

    /* Stop the time */
    runtime_end(runtime);

    if (bRerunMD && MASTER(cr))
    {
        close_trj(status);
    }

    if (!(cr->duty & DUTY_PME))
    {
        /* Tell the PME only node to finish */
        gmx_pme_send_finish(cr);
    }

    if (MASTER(cr))
    {
        if (ir->nstcalcenergy > 0 && !bRerunMD)
        {
            print_ebin(outf->fp_ene, FALSE, FALSE, FALSE, fplog, step, t,
                       eprAVER, FALSE, mdebin, fcd, groups, &(ir->opts));
        }
    }

    done_mdoutf(outf);

    debug_gmx();

    if (ir->nstlist == -1 && nlh.nns > 0 && fplog)
    {
        fprintf(fplog, "Average neighborlist lifetime: %.1f steps, std.dev.: %.1f steps\n", nlh.s1/nlh.nns, sqrt(nlh.s2/nlh.nns - sqr(nlh.s1/nlh.nns)));
        fprintf(fplog, "Average number of atoms that crossed the half buffer length: %.1f\n\n", nlh.ab/nlh.nns);
    }

    if (pme_loadbal != NULL)
    {
        pme_loadbal_done(pme_loadbal, cr, fplog,
                         fr->nbv != NULL && fr->nbv->bUseGPU);
    }

    if (shellfc && fplog)
    {
        fprintf(fplog, "Fraction of iterations that converged:           %.2f %%\n",
                (nconverged*100.0)/step_rel);
        fprintf(fplog, "Average number of force evaluations per MD step: %.2f\n\n",
                tcount/step_rel);
    }

    if (repl_ex_nst > 0 && MASTER(cr))
    {
        print_replica_exchange_statistics(fplog, repl_ex);
    }

    runtime->nsteps_done = step_rel;

    return 0;
}<|MERGE_RESOLUTION|>--- conflicted
+++ resolved
@@ -1187,11 +1187,8 @@
               dd_collect_state(cr->dd,state,state_global);
             else
               pd_collect_state(cr,state_global);
-<<<<<<< HEAD
-=======
           } else {
             copy_state_nonatomdata(state, state_global);
->>>>>>> 63e6983b
           }
           if(MASTER(cr)){
             if(repl%2==step/repl_ex_nst%2){
@@ -1200,12 +1197,9 @@
               if(repl+1<nrepl) exchange_state(cr->ms,repl+1,state_global);
             }
           }
-<<<<<<< HEAD
-=======
           if (!DOMAINDECOMP(cr)) {
             copy_state_nonatomdata(state_global, state);
           }
->>>>>>> 63e6983b
           if(PAR(cr)){
             if (DOMAINDECOMP(cr)) {
               dd_partition_system(fplog,step,cr,TRUE,1,
@@ -1238,11 +1232,8 @@
               dd_collect_state(cr->dd,state,state_global);
             else
               pd_collect_state(cr,state_global);
-<<<<<<< HEAD
-=======
           } else {
             copy_state_nonatomdata(state, state_global);
->>>>>>> 63e6983b
           }
           if(MASTER(cr)){
             if(repl%2==step/repl_ex_nst%2){
@@ -1251,12 +1242,9 @@
               if(repl+1<nrepl) exchange_state(cr->ms,repl+1,state_global);
             }
           }
-<<<<<<< HEAD
-=======
           if (!DOMAINDECOMP(cr)) {
             copy_state_nonatomdata(state_global, state);
           }
->>>>>>> 63e6983b
           if(PAR(cr)){
             if (DOMAINDECOMP(cr)) {
               dd_partition_system(fplog,step,cr,TRUE,1,
