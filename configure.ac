# DO NOT EDIT ./configure FILE
# One should edit configure.ac and the run autoconf in this
# directory. Also the resulting "configure" is stored on the git,
# so as to allow people not to install a recent autoconf on their
# system.
# If you modify configure.ac, remember to run
# autoconf and then commit both files to the git repository.

# we require a recent version
# notice that autoconf is not necessary on user's machine, but only
# if one has to update configure.ac
AC_PREREQ([2.68])
AC_INIT([PLUMED], [2])

##################################################################
# In order to add m4 macros, put then in a m4 directory and include them here.
# E.g.:
# m4_include([./m4/m4_ax_openmp.m4])

##################################################################
# Here we define a few useful macros

# PLUMED_CONFIG_ENABLE(variablename,optionname,doc,default)
# notice that variablename and optionname are likely identical,
# they just need to be different with optionname contains a "-"
# (not allowed in shell variable names)
AC_DEFUN([PLUMED_CONFIG_ENABLE], [
m4_bpatsubst([$1],-,_)=
AC_ARG_ENABLE([$1],
  AS_HELP_STRING([--enable-$1], [enable $2, default: $3]),
  [case "${enableval}" in
             (yes) m4_bpatsubst([$1],-,_)=true ;;
             (no)  m4_bpatsubst([$1],-,_)=false ;;
             (*)   AC_MSG_ERROR([wrong argument to --enable-$1]) ;;
  esac],
  [case "$3" in
             (yes) m4_bpatsubst([$1],-,_)=true ;;
             (no)  m4_bpatsubst([$1],-,_)=false ;;
  esac]
)
])

# PLUMED_CHECK_CXXFLAG(flag)
# use it to check if a flag is available on this compiler
AC_DEFUN([PLUMED_CHECK_CXXFLAG], [
  save_CXXFLAGS="$CXXFLAGS"
  CXXFLAGS="$CXXFLAGS $1"
  AC_MSG_CHECKING([whether $CXX accepts $1])
  AC_COMPILE_IFELSE([AC_LANG_PROGRAM([])],
    [
      AC_LINK_IFELSE([AC_LANG_PROGRAM([])],
        [AC_MSG_RESULT([yes])],
        [AC_MSG_RESULT([not linking]); CXXFLAGS="$save_CXXFLAGS"])
    ],
    [AC_MSG_RESULT([no]); CXXFLAGS="$save_CXXFLAGS"]
  )
])

# PLUMED_CHECK_CFLAG(flag)
# use it to check if a flag is available on this compiler
AC_DEFUN([PLUMED_CHECK_CFLAG], [
  AC_LANG_PUSH(C)
  save_CFLAGS="$CFLAGS"
  CFLAGS="$CFLAGS $1"
  AC_MSG_CHECKING([whether $CC accepts $1])
  AC_COMPILE_IFELSE([AC_LANG_PROGRAM([])],
    [
      AC_LINK_IFELSE([AC_LANG_PROGRAM([])],
        [AC_MSG_RESULT([yes])],
        [AC_MSG_RESULT([not linking]); CCFLAGS="$save_CCFLAGS"])
    ],
    [AC_MSG_RESULT([no]); CCFLAGS="$save_CCFLAGS"]
  )
  AC_LANG_POP
])

# PLUMED_CHECK_LDFLAGS(flag)
# use it to check if a flag is available on this compiler
AC_DEFUN([PLUMED_CHECK_LDFLAGS], [
  save_LDFLAGS="$LDFLAGS"
  LDFLAGS="$LDFLAGS $1"
  AC_MSG_CHECKING([whether LDFLAGS can contain $1])
  AC_LINK_IFELSE([AC_LANG_PROGRAM([])],
    [AC_MSG_RESULT([yes])],
    [AC_MSG_RESULT([no]); LDFLAGS="$save_LDFLAGS"])
])

# PLUMED_SEARCH_LIBS(function,search-libs[,action-if-found][,action-if-not-found][,other-libraries])
# same as AC_SEARCH_LIBS, but does not try any library unless $libsearch==true
# Should be used instead of AC_SEARCH_LIBS in order to make --disable-libsearch work correctly
AC_DEFUN([PLUMED_SEARCH_LIBS], [
  if test "${libsearch}" == true ; then
    AC_SEARCH_LIBS([$1],[$2],[$3],[$4],[$5])
  else
    AC_SEARCH_LIBS([$1],[],[$3],[$4],[])
  fi
])

# PLUMED_CHECK_PACKAGE(header,function,define[,library])
# first we check if the header is present. if so, we check if the given function can be found.
# if it cannot be found and the fourth argument (library) has been supplied, we look for it
# in the library. finally, we set the define flag
AC_DEFUN([PLUMED_CHECK_PACKAGE], [
    found=ko
    $3=no
    AC_CHECK_HEADER( [$1],[
      PLUMED_SEARCH_LIBS([$2],[$4],[found=ok])
    ])
    if test $found == ok ; then
       AC_DEFINE([$3])
       $3=yes
    else
       AC_MSG_WARN([cannot enable $3]) 
    fi
])

# PLUMED_CHECK_CXX_PACKAGE(name,program,define[,library])
# Similar to PLUMED_CHECK_PACKAGE but suitable for checking C++ libraries.
# Name is just a string used in the configure log
# program is a string containing a short C++ program that should compiled.
# If present and necessary, library is also linked.
AC_DEFUN([PLUMED_CHECK_CXX_PACKAGE], [
    found=ko
    $3=no
    if test "${libsearch}" == true ; then
      testlibs="$4"
    else
      testlibs=""
    fi
    for testlib in "" $testlibs
    do
      save_LIBS="$LIBS"
      if test -n "$testlib" ; then
        AC_MSG_CHECKING([$1 with -l$testlib])
        LIBS="-l$testlib $LIBS"
      else
        AC_MSG_CHECKING([$1 without extra libs])
      fi
      AC_LINK_IFELSE([AC_LANG_SOURCE([$2])],
          [found=ok]
          [AC_MSG_RESULT([yes])],
          [AC_MSG_RESULT([no])]
      )
      if test $found == ok ; then
        break
      fi
      LIBS="$save_LIBS"
    done
    if test $found == ok ; then
      AC_DEFINE([$3])
      $3=yes
    else
      AC_MSG_WARN([cannot enable $3]) 
      LIBS="$save_LIBS"
    fi
])

##################################################################

AC_MSG_NOTICE([Optional modules are disabled by default])
rm -f src/*.on src/*.off

AC_ARG_ENABLE([modules],
  AS_HELP_STRING([--enable-modules], [all/none/reset or : separated list such as +crystallization:-bias default: reset]),
  [
   rm -f src/*.on src/*.off
   if test "${enableval}" == yes ; then
     enableval=reset
   fi
   if test "${enableval}" == no ; then
     enableval=none
   fi
   for modules_mod in `echo "${enableval}" | sed 's/:/ /g' | sed 's/+/ +/g' | sed 's/-/ -/g'`
   do
     case "$modules_mod" in
     (none)
       AC_MSG_NOTICE([Disabling all optional modules])
       rm -f src/*.off src/*.on
       touch $(grep default-on src/*/module.type | sed "s|/module.type:.*|.off|") ;;
     (all)
       AC_MSG_NOTICE([Enabling all optional modules])
       rm -f src/*.off src/*.off
       touch $(grep default-off src/*/module.type | sed "s|/module.type:.*|.on|") ;;
     (reset)
        AC_MSG_NOTICE([Resetting modules to default])
        rm -f src/*.on src/*.off ;;
     (-*)
       modules_mod=`echo "${modules_mod}" | sed "s|-||"`
       if test ! -f src/$modules_mod/module.type ; then
         AC_MSG_ERROR([trying to remove module $modules_mod which does not exist])
       fi
       AC_MSG_NOTICE([Disabling module ${modules_mod}])
       rm -f src/$modules_mod.on
       touch src/$modules_mod.off ;;
     (+*)
       modules_mod=`echo "${modules_mod}" | sed "s|+||"`
       if test ! -f src/$modules_mod/module.type ; then
         AC_MSG_ERROR([trying to add module $modules_mod which does not exist])
       fi
       AC_MSG_NOTICE([Enabling module ${modules_mod}])
       rm -f src/$modules_mod.off
       touch src/$modules_mod.on ;;
     (*)
       if test ! -f src/$modules_mod/module.type ; then
         AC_MSG_ERROR([trying to add module $modules_mod which does not exist])
       fi
       AC_MSG_NOTICE([Enabling module ${modules_mod}])
       rm -f src/$modules_mod.off
       touch src/$modules_mod.on ;;
     esac
   done
  ]
  ,
  []
)


# set enable flags for ./configure

# This can be disabled when configuring within a package manager
# such as macports to make sure that only libraries explicitly
# listed in LDFLAGS are linked
PLUMED_CONFIG_ENABLE([libsearch],[search for libraries],[yes])

# This can be disabled to avoid the extra tests for static patching.
# In the future, when this is disabled, we could disable the "--static" flag
# of "plumed patch"
PLUMED_CONFIG_ENABLE([static-patch],[allow statically linking plumed],[yes])

PLUMED_CONFIG_ENABLE([doc],[documentation],[yes])
PLUMED_CONFIG_ENABLE([pdfdoc],[pdf version of the manual],[no])
PLUMED_CONFIG_ENABLE([debug],[debugging],[no])
PLUMED_CONFIG_ENABLE([gcov],[gcov to estimate code coverage],[no])
PLUMED_CONFIG_ENABLE([basic-warnings],[basic warnings],[yes])
PLUMED_CONFIG_ENABLE([fussy],[fussy warnings],[no])
PLUMED_CONFIG_ENABLE([debug-glibcxx],[enable boundary check],[no])
PLUMED_CONFIG_ENABLE([shared],[shared libs],[yes])
PLUMED_CONFIG_ENABLE([dependency-tracking],[dependency tracking],[yes])
PLUMED_CONFIG_ENABLE([rpath],[store rpath],[no])
PLUMED_CONFIG_ENABLE([ld-r],[group object files],[yes])
PLUMED_CONFIG_ENABLE([ar-cr],[use ar to build libplumedWrapper.a],[yes])
PLUMED_CONFIG_ENABLE([static-archive],[try to build libplumed.a for static linking],[yes])
PLUMED_CONFIG_ENABLE([mpi],[search for mpi],[yes])
PLUMED_CONFIG_ENABLE([external-lapack],[search for external lapack],[yes])
PLUMED_CONFIG_ENABLE([external-blas],[search for external blas],[yes])
PLUMED_CONFIG_ENABLE([molfile-plugins],[use molfile_plugins],[yes])
PLUMED_CONFIG_ENABLE([external-molfile-plugins],[search for external molfile_plugins],[yes])
PLUMED_CONFIG_ENABLE([zlib],[search for zlib],[yes])
PLUMED_CONFIG_ENABLE([readdir-r],[search for readdir_r (threadsafe)],[yes])
PLUMED_CONFIG_ENABLE([cregex],[search for C regular expression],[yes])
PLUMED_CONFIG_ENABLE([dlopen],[search for dlopen],[yes])
PLUMED_CONFIG_ENABLE([execinfo],[search for execinfo],[yes])
PLUMED_CONFIG_ENABLE([gsl],[search for gsl],[yes])
PLUMED_CONFIG_ENABLE([xdrfile],[search for xdrfile],[yes])
PLUMED_CONFIG_ENABLE([boost_graph],[search for boost graph],[no])
PLUMED_CONFIG_ENABLE([boost_serialization],[search for boost serialization],[no])
PLUMED_CONFIG_ENABLE([fftw],[search for fftw],[no])
PLUMED_CONFIG_ENABLE([python],[search for python],[yes])

AC_ARG_VAR(SOEXT,[extension of dynamic libraries (so/dylib)])
AC_ARG_VAR(STATIC_LIBS,[variables that should be linked statically directly to MD code - configure will add here -ldl if necessary ])
AC_ARG_VAR(LDSHARED,[command for linking shared library - configure will use CXX plus the proper flags ])
AC_ARG_VAR(PYTHON_BIN,[python executable (e.g. python2.7 or /opt/local/bin/python2.7) - default: search for a python executable])
AC_ARG_VAR(BASH_COMPLETION_DIR,[path where bash completion will be installed - default: search with pkg-config])
AC_ARG_VAR(MPIEXEC,[command to run mpi programs in tests - default not specified, which means use PLUMED_MPIRUN env var at runtime for backward compatibility])


# by default use -O flag
# we override the autoconf default (-g) because in release build we do not want to
# include symbol information (obj files are huge)
if test -z "$CXXFLAGS"
then
  CXXFLAGS=-O3
fi

# this is list if copied from a generated ./configure script
# the reason why I put it here explicitly is that I want a
# correct fallback list to be searched after preferred choices
# (e.g. MPI) have been checked.
compilers="g++ cxx icpc gpp aCC CC cxx cc++ cl.exe FCC KCC RCC xlC_r xlC"

# on OSX, prefer clang++
case `(uname)` in
  (Darwin)
    compilers="clang++ $compilers"
  ;;
esac

# if searching for MPI, try first mpi-like compilers
if test $mpi == true ; then
compilers="mpic++ mpicxx mpiicpc openmpic++ openmpicxx $compilers"
fi

# do the actual search
AC_PROG_CXX([$compilers])

# for c, the standard list is used
AC_PROG_CC

# also setup Fortran compiler
# this is optional, and can be used in the late part of this 
# script to verify that fortran can indeed link properly the
# a c++ library
AC_PROG_FC

# we use C++ for all the autoconf tests
AC_LANG(C++)

# log the initial flags
LD="$CXX"
LDSHARED="$CXX"
AC_MSG_NOTICE([Initial CXX:         $CXX])
AC_MSG_NOTICE([Initial CXXFLAGS:    $CXXFLAGS])
AC_MSG_NOTICE([Initial CPPFLAGS:    $CPPFLAGS])
AC_MSG_NOTICE([Initial CFLAGS:      $CFLAGS])
AC_MSG_NOTICE([Initial LDFLAGS:     $LDFLAGS])
AC_MSG_NOTICE([Initial LIBS:        $LIBS])
AC_MSG_NOTICE([Initial STATIC_LIBS: $STATIC_LIBS])
AC_MSG_NOTICE([Initial LD:          $LD])
AC_MSG_NOTICE([Initial LDSHARED:    $LDSHARED])
AC_MSG_NOTICE([Initial SOEXT:       $SOEXT])

# check C++ flags
if test $shared == true
then
  PLUMED_CHECK_CXXFLAG([-fPIC])
  PLUMED_CHECK_CFLAG([-fPIC])
fi

if test $basic_warnings == true
then
  PLUMED_CHECK_CXXFLAG([-Wall])
  PLUMED_CHECK_CXXFLAG([-pedantic])
  PLUMED_CHECK_CXXFLAG([-std=c++11])
fi

if test $debug == true
then
  PLUMED_CHECK_CXXFLAG([-g])
fi

if test $gcov == true
then
  PLUMED_CHECK_CXXFLAG([--coverage])
  CFLAGS="$CFLAGS --coverage"
  LDFLAGS="$CFLAGS --coverage"
  STATIC_LIBS="$STATIC_LIBS --coverage"
fi

if test $fussy == true
then
  PLUMED_CHECK_CXXFLAG([-Wextra])
  PLUMED_CHECK_CXXFLAG([-Wfloat-equal])
  PLUMED_CHECK_CXXFLAG([-Wwrite-strings])
  PLUMED_CHECK_CXXFLAG([-Wpointer-arith])
  PLUMED_CHECK_CXXFLAG([-Wcast-qual])
  PLUMED_CHECK_CXXFLAG([-Wcast-align])
  PLUMED_CHECK_CXXFLAG([-Wconversion])
  PLUMED_CHECK_CXXFLAG([-Wredundant-delcs])
  PLUMED_CHECK_CXXFLAG([-Wvariadic-macros])
  PLUMED_CHECK_CXXFLAG([-Wold-style-cast])
fi

AC_MSG_CHECKING([whether $CXX declares c++11 support])
AC_COMPILE_IFELSE([AC_LANG_PROGRAM([
#if __cplusplus <= 199711L
this_compiler_does_not_support_cxx11
#endif
])],
  [AC_MSG_RESULT([yes])];
  support_cxx11=true,
  [AC_MSG_RESULT([no]) ;
  support_cxx11=false])

if test "$support_cxx11" = false
then
   AC_MSG_WARN([C++11 support is required as of PLUMED 2.4])
   AC_MSG_WARN([Your compiler appears not to support C++11])
   AC_MSG_WARN([Please change compiler or make sure that everything works correctly])
fi



AC_SUBST(disable_dependency_tracking)

if test "$dependency_tracking" = true
then
  AC_MSG_CHECKING([whether $CXX can generate dependency file with -MM -MF])
  dependency=ko
  echo "#include \"conftest1.h\"" > conftest.cpp
  echo "#include \"conftest2.h\"" > conftest1.h
  echo "/* */" > conftest2.h
  $CXX $CXXFLAGS -c -MM -MFconftest.d conftest.cpp 1> /dev/null 2> /dev/null
  grep conftest2 conftest.d 1> /dev/null 2>/dev/null && dependency=ok
  if test "$dependency" = ok ; then
    AC_MSG_RESULT([yes])
    disable_dependency_tracking=no
  else
    AC_MSG_RESULT([no])
    disable_dependency_tracking=yes
  fi
else
  disable_dependency_tracking=yes
fi

if test "$disable_dependency_tracking" = yes ; then
  AC_MSG_WARN([dependencies tracking disabled - always make clean before make])
else
  AC_MSG_NOTICE([dependency tracking enabled])
fi




#### Compulsory libraries ####
# some of them might be made optional if we find that are not available in some system
AC_MSG_NOTICE([Now we will check compulsory headers and libraries])
AC_CHECK_HEADER([dirent.h],     [ ], [AC_MSG_ERROR([compulsory header not found])] )
AC_CHECK_FUNC(  [readdir],      [ ], [AC_MSG_ERROR([compulsory function not found])] )

# Then check for blas. This is a bit complicated because we want to allow
# either the version with underscore or the one without
blas_found=
lapack_found=

# external lapack can only work with external blas
# thus, if external blas are disabled also external lapack should be disabled
if test "$external_blas" == false && test "$external_lapack" == true ; then
  AC_MSG_NOTICE([Internal blas can only be used with internal lapack])
  AC_MSG_NOTICE([Will not search for external lapack])
  external_lapack=false
fi

# first look for blas
if test "$external_blas" == true ; then
  PLUMED_SEARCH_LIBS([dgemv],[blas],[blas_found=nounderscore], [
    PLUMED_SEARCH_LIBS([dgemv_],[blas],[blas_found=underscore])
  ])
fi

# if not found, then use internal lapack and blas
if test -z "$blas_found" ; then
AC_MSG_WARN([using internal lapack and blas, could be inefficient])
fi

# if found, also look for external lapack
if test -n "$blas_found" ; then

AC_DEFINE([__PLUMED_HAS_EXTERNAL_BLAS])

if test "$external_lapack" == true ; then
# Then we look for lapack using same underscoring
case "$blas_found" in
(underscore) search_for=dsyevr_ ;;
(nounderscore) search_for=dsyevr ;;
esac
PLUMED_SEARCH_LIBS( [$search_for],[lapack],[lapack_found=yes])
fi

# if not found, then use internal lapack with external blas
if test -z "$lapack_found" ; then
AC_MSG_WARN([using internal lapack, could be inefficient])
else
AC_DEFINE([__PLUMED_HAS_EXTERNAL_LAPACK])
fi

fi 

# in case external blas have been found, take note of their underscoring
# notice that this applies also when external blas are used with internal lapack
# in the latter case, also (internal) lapack names will be underscored consistently
if test "$blas_found" == nounderscore
then
  AC_DEFINE([F77_NO_UNDERSCORE])
fi

if test -n "$blas_found" ; then

AC_DEFUN([PLUMED_TEST_SDOT],[
#if ! defined(F77_NO_UNDERSCORE)
#define sdot sdot_
#endif
extern "C"{
$1 sdot(int *n, float *dx, int *incx, float *dy, int *incy);
}

int main(){
  int size=5;
// notice that [[]] is required to cheat autoconf
  float af[[5]],bf[[5]];
  for(unsigned i=0;i<size;i++){
    af[[i]]=size;
    bf[[i]]=size-i;
  }
  int inca=1;
  int incb=1;
  $1 f=sdot(&size,af,&inca,bf,&incb)-75;
  if(f*f<1e-10) return 0;
  else return 1;
}
])


AC_MSG_CHECKING([whether sdot returns float])
AC_RUN_IFELSE([AC_LANG_SOURCE([PLUMED_TEST_SDOT([float])])],
  [ sdot_returns_float=yes ; AC_MSG_RESULT([yes]) ],
  [ sdot_returns_float=no ;  AC_MSG_RESULT([no]) ],
  [ AC_MSG_RESULT([not checked (cross compiling)]) ]
)

if test "$sdot_returns_float" == no ;
then

AC_MSG_CHECKING([whether sdot returns double])
AC_RUN_IFELSE([AC_LANG_SOURCE([PLUMED_TEST_SDOT([double])])],
  [ sdot_returns_double=yes ; AC_MSG_RESULT([yes]) ],
  [ sdot_returns_double=no ;  AC_MSG_RESULT([no]) ],
  [ AC_MSG_RESULT([not checked (cross compiling)]) ]
)

fi

if test "$sdot_returns_double" = yes ; then
  AC_MSG_NOTICE([Setting workaround for blas float functions returning double])
  AC_DEFINE(__PLUMED_BLAS_RETURNS_FLOAT,double)
  if test -n "$lapack_found" ; then
    AC_MSG_NOTICE([Setting workaround for lapack float functions returning double])
    AC_DEFINE(__PLUMED_LAPACK_RETURNS_FLOAT,double)
  fi
else if test "$sdot_returns_float" = no && test "$sdot_returns_double" = no ;
then
  AC_MSG_WARN([There is a problem with your blas implementation])
fi

fi

fi

#### End of compulsory libraries ####

#### Optional libraries ####
AC_MSG_NOTICE([Now we will check for optional headers and libraries])

#############################################################
# I add the possibility to completely remove molfile_plugins
# I would like to be 100% that the molfile module compiles
# correctly on all machines
# In case of problem, it is sufficient to configure with
# ./configure --disable-molfile-plugins
# GB
#############################################################

if test $molfile_plugins == true ; then

# Check for molfile_plugins and use internal fallback if not found. TG

# We always have molfile, now
AC_DEFINE([__PLUMED_HAS_MOLFILE_PLUGINS])

  if test "$external_molfile_plugins" == true ; then
    PLUMED_CHECK_PACKAGE([libmolfile_plugin.h],[molfile_dcdplugin_init],[__PLUMED_HAS_EXTERNAL_MOLFILE_PLUGINS],molfile_plugin)
    if test "$__PLUMED_HAS_EXTERNAL_MOLFILE_PLUGINS" != yes ; then
      AC_MSG_WARN([using internal molfile_plugins, which only support dcd/xtc/trr/trj/crd files])
    else
      AC_DEFINE([__PLUMED_HAS_EXTERNAL_MOLFILE_PLUGINS])
    fi
  fi
fi

# this is special and is also attached to STATIC_LIBS
# this flag should be used also when linking MD engines to allow plumed
# to be loaded later
AC_CHECK_LIB([dl],dlopen, [STATIC_LIBS="-ldl $STATIC_LIBS"] [LIBS="-ldl $LIBS"])

mpi_found=ko
# optional libraries follow
if test $mpi == true ; then
  PLUMED_CHECK_PACKAGE([mpi.h],[MPI_Init],[__PLUMED_HAS_MPI])
  if test "$__PLUMED_HAS_MPI" = yes; then
    mpi_found=ok
  fi
else 
  mpi_found=ko
fi

# search for openmp is automatically disabled by autoconf
# when configuring with --disable-openmp
AC_OPENMP

if test $readdir_r == true ; then
  PLUMED_CHECK_PACKAGE([dirent.h],[readdir_r],[__PLUMED_HAS_READDIR_R])
fi
if test $cregex == true ; then
  PLUMED_CHECK_PACKAGE([regex.h],[regcomp],[__PLUMED_HAS_CREGEX])
fi
if test $dlopen == true ; then
  PLUMED_CHECK_PACKAGE([dlfcn.h],[dlopen],[__PLUMED_HAS_DLOPEN])
fi
if test $execinfo == true ; then
  PLUMED_CHECK_PACKAGE([execinfo.h],[backtrace],[__PLUMED_HAS_EXECINFO])
fi
if test $zlib == true ; then
  PLUMED_CHECK_PACKAGE([zlib.h],[gzopen],[__PLUMED_HAS_ZLIB],[z])
fi

if test $gsl == true ; then
  found=ko
  PLUMED_SEARCH_LIBS([cblas_dgemv],[gslcblas], [
    AC_CHECK_HEADER(  [gsl/gsl_vector.h], [
      PLUMED_SEARCH_LIBS([gsl_vector_alloc],[gsl],[found=ok])
    ])
  ])
  if test $found == ok ; then
    AC_DEFINE([__PLUMED_HAS_GSL])
  else
    AC_MSG_WARN([cannot enable __PLUMED_HAS_GSL])
  fi
fi

if test $xdrfile == true ; then
  PLUMED_CHECK_PACKAGE([xdrfile/xdrfile_xtc.h],[write_xtc],[__PLUMED_HAS_XDRFILE],[xdrfile])
fi

if test $boost_graph == true ; then
  PLUMED_CHECK_CXX_PACKAGE([boost graph],[
#include <boost/graph/graph_utility.hpp>
#include <boost/graph/adjacency_matrix.hpp>
int
main ()
{
  boost::adjacency_matrix<boost::directedS> a(1);
  ;
  return 0;
}
  ], [__PLUMED_HAS_BOOST_GRAPH])
fi

if test $boost_serialization == true ; then
  PLUMED_CHECK_CXX_PACKAGE([boost serialization],[
#include <fstream>
#include <boost/archive/text_oarchive.hpp>
int main() {
    std::ofstream ofs("filename");
    boost::archive::text_oarchive oa(ofs);
    return 0;
}
  ], [__PLUMED_HAS_BOOST_SERIALIZATION],[boost_serialization boost_serialization-mt])
# notice: macports install libraries with -mt suffix
fi

if test $fftw == true ; then
  PLUMED_CHECK_PACKAGE([fftw3.h],[fftw_execute],[__PLUMED_HAS_FFTW],[fftw3])
fi

if test $python == true  ; then
# if PYTHON_BIN is defined, it is expected to be the full path to python
# Otherwise, search from a list of names:
  if test -z "$PYTHON_BIN" ; then
    AC_CHECK_PROGS([PYTHON_BIN],[python])
  fi
  if test -n "$PYTHON_BIN"
  then
    AC_MSG_NOTICE([Python executable is $PYTHON_BIN])
    AC_MSG_CHECKING([support for required python modules (distutils, cython, numpy, subprocess, os)])
testimport="
from distutils.core import setup
from distutils.extension import Extension
from Cython.Build import cythonize
import numpy
import subprocess
import os
"
    if echo "$testimport" | "$PYTHON_BIN" 1>/dev/null 2>/dev/null;  then
       AC_MSG_RESULT([yes])
       AC_DEFINE([__PLUMED_HAS_PYTHON])
    else
       AC_MSG_RESULT([no])
       AC_MSG_WARN([cannot enable python interface])
       PYTHON_BIN=
    fi
  else
    AC_MSG_WARN([cannot enable python interface])
  fi
fi

# in non-debug mode, add -DNDEBUG
if test "$debug" == false ; then
  AC_MSG_NOTICE([Release mode, adding -DNDEBUG])
  AC_DEFINE([NDEBUG])
fi

# in debug-glibcxx mode, add -D_GLIBCXX_DEBUG
if test "$debug_glibcxx" == true ; then
  AC_MSG_NOTICE([Check boundaries, adding -D_GLIBCXX_DEBUG])
  AC_DEFINE([_GLIBCXX_DEBUG])
fi

# this is necessary in many MPI implementations
# I leave it by default, since it seems harmless
AC_DEFINE([_REENTRANT])

#### Options for dynamic library to work properly ####
AC_SUBST(SOEXT)
AC_SUBST(LD)
AC_SUBST(LDSHARED)
# these are libraries that should be linked also to MD engines
AC_SUBST(STATIC_LIBS)
# python executable
AC_SUBST(PYTHON_BIN)

AC_SUBST(MPIEXEC)

if test "$shared" == true ; then
  case `(uname)` in
  (Darwin)
    AC_MSG_NOTICE([*** Special settings for dynamic libraries on OSX ***])
    AC_MSG_NOTICE([Dynamic library extension is 'dylib'])
    AC_MSG_NOTICE([LDSHARED needs special flags])
    SOEXT=dylib
    LDSHARED="$LDSHARED -undefined suppress -flat_namespace -dynamiclib -Wl,-headerpad_max_install_names"
    if test "$rpath" = true ; then
      AC_MSG_NOTICE([Switching off rpath on OSX])
      rpath=false
    fi
  ;;
  (Linux)
    AC_MSG_NOTICE([*** Special settings for dynamic libraries on Linux ***])
    AC_MSG_NOTICE([Dynamic library extension is 'so'])
    AC_MSG_NOTICE([LDSHARED and LDFLAGS need special flags])
    SOEXT=so
    LDSHARED="$LDSHARED -shared"
    PLUMED_CHECK_LDFLAGS([-rdynamic])
  ;;
  (*)
    AC_MSG_NOTICE([*** Dynamic library only enabled on OSX and Linux ***])
  esac
fi

# check linking of runtime library
if test -n "$SOEXT"
then
  AC_MSG_NOTICE([Using LDSHARED='$LDSHARED'])
  AC_MSG_NOTICE([Using LDFLAGS='$LDFLAGS'])
  AC_MSG_CHECKING([whether LDSHARED can create dynamic libraries])
  rm -f conftest.*
  echo "void f(void){ return;}" > conftest.cpp
  $CXX $CXXFLAGS $CPPFLAGS -c conftest.cpp 1>/dev/null 2>/dev/null
  $LDSHARED $LDFLAGS conftest.o -o conftest.$SOEXT 1>/dev/null 2>/dev/null
  if test -f conftest.$SOEXT
  then
    AC_MSG_RESULT([yes])
  else
    AC_MSG_RESULT([no])
    AC_MSG_WARN([dynamic library will be disabled])
    SOEXT=
  fi
  if test -n "$SOEXT" && test "$rpath" = true ; then
    rm -f conftest.$SOEXT
    readelf=""
    AC_CHECK_PROG([readelf],[readelf],[found])
    if test "$readelf" == found ; then
      test_LDSHARED="$LDSHARED -Wl,-R -Wl,/some/random/dir/"
      $test_LDSHARED $LDFLAGS conftest.o -o conftest.$SOEXT 1>/dev/null 2>/dev/null
      if readelf -d conftest.$SOEXT | grep RPATH | grep -q /some/random/dir ; then
        LDSHARED="$LDSHARED -Wl,-R -Wl,\"$LIBRARY_PATH\""
      else
        AC_MSG_WARN([-R option seems not working, disabling rpath])
      fi
    else
      AC_MSG_WARN([readelf not available, no way to set rpath])
    fi 
  fi
  rm -f conftest.*
fi
#### Options for dynamic library to work properly ####

AC_SUBST(make_doc)
make_doc=no
if test "$doc" == true
then

make_doc=yes

### Look for doxygen
AC_CHECK_PROG([doxygen],[doxygen],[found])
if test "$doxygen" == found
then
  doxygen_version=`doxygen --version | awk 'BEGIN{FS="."}{if($1>1 || ($1==1 && $2>=8)) print "ok"}'`
  if test "$doxygen_version" == ok
  then
    AC_MSG_NOTICE([Doxygen version is fine])
  else
    AC_MSG_WARN([Doxygen version is <1.8])
    make_doc=no
  fi
  AC_CHECK_PROG([dot],[dot],[found])
  if test "$dot" != found
  then
    AC_MSG_WARN([You will not be able to see diagrams in the manual])
  fi
else
  make_doc=no
fi
fi

if test "$make_doc" = yes
then
  AC_MSG_NOTICE([Manuals will be generated])
else
  AC_MSG_NOTICE([Manuals will not be generated])
fi

AC_SUBST(make_pdfdoc)
make_pdfdoc=""
if test "$pdfdoc" == true && test "$make_doc" == yes
then
  AC_MSG_NOTICE([A PDF version of the manual will be generated])
  make_pdfdoc=yes
else
  AC_MSG_NOTICE([A PDF version of the manual will not be generated])
  make_pdfdoc=no
fi

### Look for xxd
AC_CHECK_PROG([xxd],[xxd],[found])
if test "$xxd" != found
then
  AC_MSG_ERROR([xxd should be installed for PLUMED to compile properly])
fi

AC_SUBST(program_can_run)
program_can_run=""
AC_MSG_CHECKING([whether a program can be run on this machine])
AC_RUN_IFELSE([AC_LANG_SOURCE([
#ifdef __PLUMED_HAS_MPI
#include <mpi.h>
#endif
// notice that [[]] is required to cheat autoconf
int main(int argc,char*argv[[]]){
#ifdef __PLUMED_HAS_MPI
// this emulates what happens when plumed
// is compiled with mpi and invoked with --no-mpi
  if(argc==10){
    MPI_Init(&argc,&argv);
    return MPI_Finalize();
  }
#endif
  return 0;
}
])],
  [ program_can_run=yes ; AC_MSG_RESULT([yes]) ],
  [ program_can_run=no ; AC_MSG_RESULT([no]) ],
  [ program_can_run=no ; AC_MSG_RESULT([no (cross compiling)]) ]
)

if test $mpi_found == ok ; then
AC_SUBST(program_can_run_mpi)
program_can_run_mpi=""
AC_MSG_CHECKING([whether a program compiled with mpi can be run on this machine])
AC_RUN_IFELSE([AC_LANG_SOURCE([
#ifdef __PLUMED_HAS_MPI
#include <mpi.h>
#endif
// notice that [[]] is required to cheat autoconf
int main(int argc,char*argv[[]]){
#ifdef __PLUMED_HAS_MPI
  MPI_Init(&argc,&argv);
  return MPI_Finalize();
#endif
  return 0;
}
])],
  [ program_can_run_mpi=yes ; AC_MSG_RESULT([yes]) ],
  [ program_can_run_mpi=no ; AC_MSG_RESULT([no]) ],
  [ program_can_run_mpi=no ; AC_MSG_RESULT([no (cross compiling)]) ]
)
fi

if test $mpi_found == ok ; then
  if test -n "$MPIEXEC" ; then
    AC_MSG_NOTICE([Regtest suite will use $MPIEXEC command to run MPI tests])
  else
    AC_MSG_NOTICE([Regtest suite will use env var PLUMED_MPIRUN to run MPI tests (default: mpirun)])
  fi
fi

#### This further tests are required to allow linking with non c++ compiler
AC_MSG_NOTICE([PLUMED seems to be configured properly!])
AC_MSG_NOTICE([**************************])
AC_SUBST(LD_RO)
LD_RO=
if test "$ld_r" == true ; then
for test_LD_RO in "$($CXX --print-prog-name=ld) -r -o" "$CXX -Wl,-r -o" "ld -r -o"
do
  AC_MSG_CHECKING([whether C++ objects can be grouped with $test_LD_RO])
  
  rm -f conftest-*
  
  cat << EOF > conftest-main.cpp
  void f(void);
  int main(int argc,char**argv){ f(); return 0; }
EOF
  cat << EOF > conftest-f.cpp
  void g(void);
  void f(void){ g(); }
EOF
  cat << EOF > conftest-g.cpp
  void g(void){ return; }
EOF
  
  $CXX $CXXFLAGS -c conftest-main.cpp 1> /dev/null 2> /dev/null
  $CXX $CXXFLAGS -c conftest-f.cpp 1> /dev/null 2> /dev/null
  $CXX $CXXFLAGS -c conftest-g.cpp 1> /dev/null 2> /dev/null
  
  $test_LD_RO conftest-both.o conftest-f.o conftest-g.o 1> /dev/null 2> /dev/null
  
  $CXX $CXXFLAGS -o conftest.exe conftest-main.o conftest-both.o 1> /dev/null 2> /dev/null
  
  if test -f conftest.exe
  then
    AC_MSG_RESULT([yes])
    LD_RO="$test_LD_RO"
    break
  else
    AC_MSG_RESULT([no])
  fi
done

fi

AC_SUBST(AR_CR)
AR_CR=
if test "$ar_cr" == true ; then
for test_AR_CR in "$($CXX --print-prog-name=ar) cr" "ar cr"
do
  AC_MSG_CHECKING([whether static libraries can be created with $test_AR_CR])
  
  rm -f conftest-*
  
  cat << EOF > conftest-main.cpp
  void f(void);
  int main(int argc,char**argv){ f(); return 0; }
EOF
  cat << EOF > conftest-f.cpp
  void g(void);
  void f(void){ g(); }
EOF
  cat << EOF > conftest-g.cpp
  void g(void){ return; }
EOF
  
  $CXX $CXXFLAGS -c conftest-main.cpp 1> /dev/null 2> /dev/null
  $CXX $CXXFLAGS -c conftest-f.cpp 1> /dev/null 2> /dev/null
  $CXX $CXXFLAGS -c conftest-g.cpp 1> /dev/null 2> /dev/null
  
  $test_AR_CR conftest-both.a conftest-f.o conftest-g.o 1> /dev/null 2> /dev/null
  
  $CXX $CXXFLAGS -o conftest.exe conftest-main.o conftest-both.a 1> /dev/null 2> /dev/null
  
  if test -f conftest.exe
  then
    AC_MSG_RESULT([yes])
    AR_CR="$test_AR_CR"
    break
  else
    AC_MSG_RESULT([no])
  fi
done
 
fi

make_static_archive=no
AC_SUBST(make_static_archive)

if test "${static_archive}" == true ; then
  if test -z "$LD_RO" || test -z "$AR_CR" ; then
    AC_MSG_WARN([no way to create a static archive if ld -ro or ar cr do not work])
    static_archive=false
  fi
fi

if test "${static_archive}" == true ; then
  AC_MSG_CHECKING([whether static-object constructors can be linked from a static archive])

  magic_token=c1bc476d093a3a5c67b4530e6c54c633593fe9aa
  rm -f conftest-*
  
  cat << EOF > conftest-main.cpp
  void f(void);
  int main(int argc,char**argv){ f(); return 0; }
EOF
  cat << EOF > conftest-f.cpp
  void f(void){ return; }
EOF
  cat << EOF > conftest-g.cpp
#include <iostream>
  class g{
    public:
    g(){ std::cout<<"$magic_token\n"; }
  } init;
EOF

  $CXX $CXXFLAGS -c conftest-main.cpp 1> /dev/null 2> /dev/null
  $CXX $CXXFLAGS -c conftest-f.cpp 1> /dev/null 2> /dev/null
  $CXX $CXXFLAGS -c conftest-g.cpp 1> /dev/null 2> /dev/null
  
  $LD_RO conftest-both.o conftest-f.o conftest-g.o 1> /dev/null 2> /dev/null
# linking the previously merged objects should work:
  $AR_CR conftest-both.a conftest-both.o 1> /dev/null 2> /dev/null
# something like the following, instead, should not work:
#  $AR_CR conftest-both.a conftest-f.o conftest-g.o 1> /dev/null 2> /dev/null
#
  $CXX $CXXFLAGS -o conftest.exe conftest-main.o conftest-both.a 1> /dev/null 2> /dev/null
  if grep -q $magic_token ./conftest.exe ; then
    AC_MSG_RESULT([yes])
    make_static_archive=yes
  else
    AC_MSG_RESULT([no])
  fi
fi

if test "${static_patch}" == true ; then

AC_MSG_NOTICE([I will now check if C++ objects can be linked by C/Fortran compilers])
AC_MSG_NOTICE([This is relevant if you want to use plumed patch --static on a non-C++ code])

for compiler in CC FC
do
  rm -f conftest.* conftest-main.*
  eval compexe=\$$compiler
  if test -n "$compexe" ; then
    case $compiler in
    (CC)
      name=C
      cat << EOF > conftest-main.c
int main(int argc,char**argv){
  return 0;
}
EOF
      $CC -c conftest-main.c
    ;;
    (FC)
      name=FORTRAN
      cat << EOF > conftest-main.f90
       program main
       integer i
       end program main
EOF
      $FC -c conftest-main.f90
    ;;
    esac
    cat << EOF > conftest.cpp
#include <iostream>
void f(void){
  std::cout<<"ciao";return;
}
EOF
    $CXX $CXXFLAGS -c conftest.cpp 
# start search:
    found=
    if test "${libsearch}" == true ; then
      testlibs="-lstdc++ -lc++ -lmpi_cxx"
    else
      testlibs=""
    fi
    for testlib in "" $testlibs ; do
      comment=
      test -n "$testlib" && comment=" with library $testlib"
      AC_MSG_CHECKING([whether $name can link a C++ object$comment])
      $compexe $LDFLAGS $testlib $LIBS conftest.o conftest-main.o -o conftest.exe 1>/dev/null 2>/dev/null
      if test -f conftest.exe
      then
        found=yes
        AC_MSG_RESULT([yes])
        LIBS="$testlib $LIBS"
        break
      else
        AC_MSG_RESULT([no])
      fi
    done
    if test -z "$found" ; then
      AC_MSG_WARN([You might have problems linking $name programs.])
      AC_MSG_WARN([Please add c++ library to LIBS])
    fi
  else
    AC_MSG_NOTICE([$compiler compiler not configured])
  fi
  rm -f conftest.* conftest-main.*
done

else
AC_MSG_NOTICE([Static patching is disabled, thus tests required for static patching will be skipped])
fi

if test "$prefix" == NONE
then
  prefix=/usr/local
fi

<<<<<<< HEAD
pkgconfig_bin=""

AC_PATH_PROGS(pkgconfig_bin,pkg-config)

if test -z "$BASH_COMPLETION_DIR" && test -n "$pkgconfig_bin"; then
  if test "$prefix" == "$(pkg-config --variable=prefix bash-completion 2>/dev/null)"
  then
    AC_MSG_NOTICE([bash-completion is installed on the same prefix where plumed will be installed])
    if pkg-config --variable=completionsdir bash-completion 2>/dev/null >/dev/null ; then
      BASH_COMPLETION_DIR="$(pkg-config --variable=completionsdir  bash-completion 2>/dev/null)"
    fi
  else
    AC_MSG_NOTICE([bash-completion is not installed or it is installed on a different prefix])
    pkgconfig_bin=""
  fi
fi

if test -n "$BASH_COMPLETION_DIR"
then
  AC_MSG_NOTICE([bash completion for plumed will be installed in $BASH_COMPLETION_DIR])
else
  AC_MSG_NOTICE([bash completion for plumed will not be installed])
fi

AC_SUBST(BASH_COMPLETION_DIR)

=======
AC_MSG_CHECKING([If prefix is equal to present working directory])

# ignore cases where the directory does not exist:
normalized_prefix="`cd "${prefix}" 2>/dev/null && pwd || true`"

if test "`pwd`" = "$normalized_prefix" ; then
  AC_MSG_RESULT([yes])
  AC_MSG_ERROR([prefix should not be equal to the present working directory])
else
  AC_MSG_RESULT([no])
fi

>>>>>>> 8d9f0db7
AC_ARG_PROGRAM


# version modified to work in shell script instead of makefile:
program_transform_name_sh=$(echo "${program_transform_name}" | sed 's:\$\$:$:g')
program_name=$(echo plumed | sed "$program_transform_name_sh")
AC_SUBST(program_name)

if test "$(echo "$program_name" | tr '[A-Z]' '[a-z]')" != "$(echo "$program_name" | tr '[A-Z]' '[a-z]' | sed 's/wrapper$//')" ; then
  AC_MSG_ERROR([$program_name is not a valid program name (should not terminate with Wrapper)])
fi
if test "$(echo "$program_name" | tr '[A-Z]' '[a-z]')" != "$(echo "$program_name" | tr '[A-Z]' '[a-z]' | sed 's/kernel$//')" ; then
  AC_MSG_ERROR([$program_name is not a valid program name (should not terminate with Kernel)])
fi
if test "$(echo "$program_name" | tr '[A-Z]' '[a-z]')" != "$(echo "$program_name" | tr '[A-Z]' '[a-z]' | sed 's/-patch$//')" ; then
  AC_MSG_ERROR([$program_name is not a valid program name (should not terminate with -patch)])
fi
if test "$(echo "$program_name" | tr '[A-Z]' '[a-z]')" != "$(echo "$program_name" | tr '[A-Z]' '[a-z]' | sed 's/-config$//')" ; then
  AC_MSG_ERROR([$program_name is not a valid program name (should not terminate with -config)])
fi

AC_MSG_NOTICE([**** PLUMED will be installed using the following paths:])
AC_MSG_NOTICE([**** prefix: $prefix])
if test "$exec_prefix" = NONE ; then
  exec_prefix_='${prefix}'
else
  exec_prefix_="${exec_prefix}"
fi
AC_MSG_NOTICE([**** exec_prefix: $exec_prefix_])
AC_MSG_NOTICE([**** bindir: $bindir])
AC_MSG_NOTICE([**** libdir: $libdir])
AC_MSG_NOTICE([**** includedir: $includedir])
AC_MSG_NOTICE([**** datarootdir: $datarootdir])
AC_MSG_NOTICE([**** datadir: $datadir])
AC_MSG_NOTICE([**** docdir: ${datarootdir}/doc/$program_name])
AC_MSG_NOTICE([**** htmldir: $htmldir])
AC_MSG_NOTICE([**** Executable will be named $program_name])
AC_MSG_NOTICE([**** As of PLUMED 2.5, you cannot change paths anymore during "make install"])
AC_MSG_NOTICE([**** Please configure and make clean to change the prefix])

if test -z "$BASH_COMPLETION_DIR" ; then
  AC_MSG_WARN([**** Bash completion for plumed will not be installed, please add the following two lines to your bashrc])
  AC_MSG_WARN([**** _$program_name() { eval "\$($program_name --no-mpi completion 2>/dev/null)";}])
  AC_MSG_WARN([**** complete -F _$program_name -o default $program_name])
fi

if test $mpi == true; then
  if test $mpi_found == ok; then
    AC_MSG_NOTICE([**** PLUMED will be compiled using MPI])
  else 
    AC_MSG_WARN([**** PLUMED will NOT be compiled using MPI because MPI have not been found!])
  fi
else
    AC_MSG_NOTICE([**** PLUMED will be compiled without MPI])
fi

if test $program_can_run == no ; then
  AC_MSG_WARN([plumed executable will not run on this machine])
  AC_MSG_WARN([to patch an MD code use 'plumed-patch'])
elif test $mpi_found == ok ; then
  if test $program_can_run_mpi == no ; then
    AC_MSG_WARN([plumed executable will not run on this machine])
    AC_MSG_WARN([unless you invoke it as 'plumed --no-mpi'])
    AC_MSG_WARN([all command line tools are thus available as 'plumed --no-mpi name-of-the-tool'])
    AC_MSG_WARN([e.g. 'plumed --no-mpi driver'])
    AC_MSG_WARN([to patch an MD code use 'plumed --no-mpi patch'])
    AC_MSG_WARN([(notice that MPI will be available anyway in the patched code)])
  fi
fi

AC_SUBST(build_dir)
build_dir=`pwd`



# This is to replace tags in Makefile.conf.in
# saving the result to Makefile.conf
AC_CONFIG_FILES([Makefile.conf sourceme.sh])
# This is to have the stamp-h file up to date
# The date of this file keeps track of when Makefile.conf and sourceme.sh have been updated
AC_CONFIG_FILES([stamp-h], [echo timestamp > stamp-h])
AC_OUTPUT
<|MERGE_RESOLUTION|>--- conflicted
+++ resolved
@@ -1097,7 +1097,18 @@
   prefix=/usr/local
 fi
 
-<<<<<<< HEAD
+AC_MSG_CHECKING([If prefix is equal to present working directory])
+
+# ignore cases where the directory does not exist:
+normalized_prefix="`cd "${prefix}" 2>/dev/null && pwd || true`"
+
+if test "`pwd`" = "$normalized_prefix" ; then
+  AC_MSG_RESULT([yes])
+  AC_MSG_ERROR([prefix should not be equal to the present working directory])
+else
+  AC_MSG_RESULT([no])
+fi
+
 pkgconfig_bin=""
 
 AC_PATH_PROGS(pkgconfig_bin,pkg-config)
@@ -1124,20 +1135,6 @@
 
 AC_SUBST(BASH_COMPLETION_DIR)
 
-=======
-AC_MSG_CHECKING([If prefix is equal to present working directory])
-
-# ignore cases where the directory does not exist:
-normalized_prefix="`cd "${prefix}" 2>/dev/null && pwd || true`"
-
-if test "`pwd`" = "$normalized_prefix" ; then
-  AC_MSG_RESULT([yes])
-  AC_MSG_ERROR([prefix should not be equal to the present working directory])
-else
-  AC_MSG_RESULT([no])
-fi
-
->>>>>>> 8d9f0db7
 AC_ARG_PROGRAM
 
 
