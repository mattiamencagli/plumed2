/* +++++++++++++++++++++++++++++++++++++++++++++++++++++++++++++++++++++++++
   Copyright (c) 2015 The plumed team
   (see the PEOPLE file at the root of the distribution for a list of names)

   See http://www.plumed-code.org for more information.

   This file is part of plumed, version 2.

   plumed is free software: you can redistribute it and/or modify
   it under the terms of the GNU Lesser General Public License as published by
   the Free Software Foundation, either version 3 of the License, or
   (at your option) any later version.

   plumed is distributed in the hope that it will be useful,
   but WITHOUT ANY WARRANTY; without even the implied warranty of
   MERCHANTABILITY or FITNESS FOR A PARTICULAR PURPOSE.  See the
   GNU Lesser General Public License for more details.

   You should have received a copy of the GNU Lesser General Public License
   along with plumed.  If not, see <http://www.gnu.org/licenses/>.
+++++++++++++++++++++++++++++++++++++++++++++++++++++++++++++++++++++++++ */
#include "Function.h"
#include "ActionRegister.h"

#include <cmath>

using namespace std;

namespace PLMD{
namespace function{

//+PLUMEDOC FUNCTION STATS
/*

\endverbatim

*/
//+ENDPLUMEDOC


class Stats :
  public Function
{
  std::vector<double> parameters;
  bool sqdonly;
public:
  explicit Stats(const ActionOptions&);
  void calculate();
  static void registerKeywords(Keywords& keys);
};


PLUMED_REGISTER_ACTION(Stats,"STATS")

void Stats::registerKeywords(Keywords& keys){
  Function::registerKeywords(keys);
  keys.use("ARG");
  keys.add("optional","PARARG","the input for this action is the scalar output from one or more other actions. The particular scalars that you will use "
                                  "are referenced using the label of the action. If the label appears on its own then it is assumed that the Action calculates "
                                  "a single scalar value.  The value of this scalar is thus used as the input to this new action.  If * or *.* appears the "
                                  "scalars calculated by all the proceding actions in the input file are taken.  Some actions have multi-component outputs and "
                                  "each component of the output has a specific label.  For example a \\ref DISTANCE action labelled dist may have three componets "
                                  "x, y and z.  To take just the x component you should use dist.x, if you wish to take all three components then use dist.*."
                                  "More information on the referencing of Actions can be found in the section of the manual on the PLUMED \\ref Syntax.  "
                                  "Scalar values can also be "
                                  "referenced using POSIX regular expressions as detailed in the section on \\ref Regex. To use this feature you you must compile "
                                  "PLUMED with the appropriate flag."); 
  keys.add("optional","PARAMETERS","the parameters of the arguments in your function");
  keys.addFlag("SQDEVSUM",false,"calculates only SQDEVSUM");
  keys.addOutputComponent("sqdevsum","default","the sum of the squared deviations between arguments and parameters"); 
  keys.addOutputComponent("corr","default","the correlation between arguments and parameters"); 
  keys.addOutputComponent("slope","default","the slope of a linear fit between arguments and parameters"); 
  keys.addOutputComponent("intercept","default","the intercept of a linear fit between arguments and parameters"); 
}

Stats::Stats(const ActionOptions&ao):
Action(ao),
Function(ao),
sqdonly(false)
{
  parseVector("PARAMETERS",parameters);
  if(parameters.size()!=static_cast<unsigned>(getNumberOfArguments())&&!parameters.empty())
    error("Size of PARAMETERS array should be either 0 or the same as of the number of arguments in ARG1");

  vector<Value*> arg2;
  parseArgumentList("PARARG",arg2);

  if(!arg2.empty()) {
    if(parameters.size()>0) error("It is not possible to use PARARG and PARAMETERS together");
    if(arg2.size()!=getNumberOfArguments()) error("Size of PARARG array should be the same as number for arguments in ARG");
    for(unsigned i=0;i<arg2.size();i++){
      parameters.push_back(arg2[i]->get()); 
      if(arg2[i]->hasDerivatives()==true) error("PARARG can only accept arguments without derivatives");
    }
  }

  parseFlag("SQDEVSUM",sqdonly);

<<<<<<< HEAD
  if(!arg2.empty()) log.printf("  using %lu parameters from inactive actions:", arg2.size());
  else              log.printf("  using %lu parameters:", arg2.size());
=======
  if(!arg2.empty()) log.printf("  using %zu parameters from inactive actions:", arg2.size());
  else              log.printf("  using %zu parameters:", arg2.size());
>>>>>>> 480d3bf3
  for(unsigned i=0;i<parameters.size();i++) log.printf(" %f",parameters[i]);
  log.printf("\n");

  addComponentWithDerivatives("sqdevsum");
  componentIsNotPeriodic("sqdevsum");
  if(!sqdonly) {
    addComponentWithDerivatives("corr");
    componentIsNotPeriodic("corr");
    addComponentWithDerivatives("slope");
    componentIsNotPeriodic("slope");
    addComponentWithDerivatives("intercept");
    componentIsNotPeriodic("intercept");
  }

  checkRead();
}

void Stats::calculate()
{

  if(sqdonly) {

    double nsqd = 0.;
    Value* valuea=getPntrToComponent("sqdevsum");
    for(unsigned i=0;i<parameters.size();++i){
      double dev = getArgument(i)-parameters[i];
      setDerivative(valuea,i,2.*dev);
      nsqd += dev*dev;
    }
    valuea->set(nsqd);

  } else {

    double scx=0., scx2=0., scy=0., scy2=0., scxy=0.;
 
    for(unsigned i=0;i<parameters.size();++i){
      scx  += getArgument(i);
      scx2 += getArgument(i)*getArgument(i);
      scy  += parameters[i];
      scy2 += parameters[i]*parameters[i];
      scxy += getArgument(i)*parameters[i];
    }
  
    double ns = parameters.size();

    double num = ns*scxy - scx*scy;
    double idev2x = 1./(ns*scx2-scx*scx);
    double idevx = sqrt(idev2x);
    double idevy = 1./sqrt(ns*scy2-scy*scy);

    /* sd */
    double nsqd = scx2 + scy2 - 2.*scxy;
    /* correlation */
    double correlation = num * idevx * idevy;
    /* slope and intercept */
    double slope = num * idev2x;
    double inter = (scy - slope * scx)/ns;

    Value* valuea=getPntrToComponent("sqdevsum");
    Value* valueb=getPntrToComponent("corr");
    Value* valuec=getPntrToComponent("slope");
    Value* valued=getPntrToComponent("intercept");

    valuea->set(nsqd);
    valueb->set(correlation);
    valuec->set(slope);
    valued->set(inter);

    /* derivatives */
    for(unsigned i=0;i<parameters.size();++i){
      double common_d1 = (ns*parameters[i]-scy)*idevx;
      double common_d2 = num*(ns*getArgument(i)-scx)*idev2x*idevx;
      double common_d3 = common_d1 - common_d2;

      /* sqdevsum */
      double sq_der = 2.*(getArgument(i)-parameters[i]);
      /* correlation */
      double co_der = common_d3*idevy;
      /* slope */
      double sl_der = (common_d1-2.*common_d2)*idevx;
      /* intercept */
      double int_der = -(slope+ scx*sl_der)/ns;

      setDerivative(valuea,i,sq_der);
      setDerivative(valueb,i,co_der);
      setDerivative(valuec,i,sl_der);
      setDerivative(valued,i,int_der);
    }

  }
}

}
}

<|MERGE_RESOLUTION|>--- conflicted
+++ resolved
@@ -96,13 +96,8 @@
 
   parseFlag("SQDEVSUM",sqdonly);
 
-<<<<<<< HEAD
-  if(!arg2.empty()) log.printf("  using %lu parameters from inactive actions:", arg2.size());
-  else              log.printf("  using %lu parameters:", arg2.size());
-=======
   if(!arg2.empty()) log.printf("  using %zu parameters from inactive actions:", arg2.size());
   else              log.printf("  using %zu parameters:", arg2.size());
->>>>>>> 480d3bf3
   for(unsigned i=0;i<parameters.size();i++) log.printf(" %f",parameters[i]);
   log.printf("\n");
 
