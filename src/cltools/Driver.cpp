--- conflicted
+++ resolved
@@ -31,11 +31,8 @@
 #include <map>
 #include "tools/Units.h"
 #include "tools/PDB.h"
-<<<<<<< HEAD
 #include "tools/FileBase.h"
-=======
 #include "tools/IFile.h"
->>>>>>> 49793270
 
 // when using molfile plugin
 #ifdef __PLUMED_HAS_MOLFILE
