/* +++++++++++++++++++++++++++++++++++++++++++++++++++++++++++++++++++++++++
   Copyright (c) 2014-2016 The plumed team
   (see the PEOPLE file at the root of the distribution for a list of names)

   See http://www.plumed.org for more information.

   This file is part of plumed, version 2.

   plumed is free software: you can redistribute it and/or modify
   it under the terms of the GNU Lesser General Public License as published by
   the Free Software Foundation, either version 3 of the License, or
   (at your option) any later version.

   plumed is distributed in the hope that it will be useful,
   but WITHOUT ANY WARRANTY; without even the implied warranty of
   MERCHANTABILITY or FITNESS FOR A PARTICULAR PURPOSE.  See the
   GNU Lesser General Public License for more details.

   You should have received a copy of the GNU Lesser General Public License
   along with plumed.  If not, see <http://www.gnu.org/licenses/>.
+++++++++++++++++++++++++++++++++++++++++++++++++++++++++++++++++++++++++ */

#include "Colvar.h"
#include "ActionRegister.h"

#ifdef __PLUMED_HAS_GSL
#include <gsl/gsl_vector.h>
#include <gsl/gsl_matrix.h>
#include <gsl/gsl_linalg.h>
#include <gsl/gsl_blas.h>
#endif

using namespace std;

namespace PLMD{

//+PLUMEDOC COLVAR RDC 
/*
Calculates the Residual Dipolar Coupling between two atoms. 

The RDC between two atomic nuclei depends on the \f$\theta\f$ angle between 
the inter-nuclear vector and the external magnetic field. In isotropic media RDCs average to zero because of the orientational 
averaging, but when the rotational symmetry is broken, either through the introduction of an alignment medium or for molecules 
with highly anisotropic paramagnetic susceptibility, RDCs become measurable.

\f[
D=D_{max}0.5(3\cos^2(\theta)-1)
\f]

where

\f[
D_{max}=-\mu_0\gamma_1\gamma_2h/(8\pi^3r^3)
\f]

that is the maximal value of the dipolar coupling for the two nuclear spins with gyromagnetic ratio \f$\gamma\f$. 
\f$\mu\f$ is the magnetic constant and h is the Planck constant. 

Common Gyromagnetic Ratios (C.G.S)
- H(1) 26.7513
- C(13) 6.7261
- N(15) -2.7116
- NH -72.5388
- CH 179.9319
- CN -18.2385
- CC 45.2404

This collective variable calculates the Residual Dipolar Coupling for a set of couple of atoms using the above definition. 
From the calculated RDCs and a set of experimental values it calculates either their correlation or the squared quality factor 

\f[
Q^2=\frac{\sum_i(D_i-D^{exp}_i)^2}{\sum_i(D^{exp}_i)^2}
\f]

RDCs report only on the fraction of molecules that is aligned, this means that comparing the RDCs from a single structure in
a MD simulation to the experimental values is not particularly meaningfull, from this point of view it is better to compare
their correlation. The fraction of aligned molecules can be obtained by maximising the correlation between the calculated and 
the experimental RDCs. This fraction can be used as a scaling factor in the calculation of the RDCs in order to compare their
values. The averaging of the RDCs calculated with the above definition from a standard MD should result to 0 because of
the rotational diffusion, but this variable can be used to break the rotational symmetry.

RDCs can also be calculated using a Single Value Decomposition approach, in this case the code rely on the
a set of function from the GNU Scientific Library (GSL). (With SVD forces are not currently implemented).

Replica-Averaged restrained simulations can be performed with this CV and the function \ref ENSEMBLE.

Additional material and examples can be also found in the tutorial \ref belfast-9

\par Examples
In the following example five N-H RDCs are defined and their correlation with
respect to a set of experimental data is calculated and restrained. In addition,
and only for analysis purposes, the same RDCs are calculated using a Single Value
Decomposition algorithm. 

\verbatim
RDC ...
GYROM=-72.5388
SCALE=1.0 
ATOMS1=20,21
ATOMS2=37,38
ATOMS3=56,57
ATOMS4=76,77
ATOMS5=92,93
LABEL=nh
... RDC

STATS ARG=nh.* PARAMETERS=8.17,-8.271,-10.489,-9.871,-9.152

rdce: RESTRAINT ARG=nh.corr KAPPA=0. SLOPE=-25000.0 AT=1.

RDC ...
GYROM=-72.5388
SCALE=1.0
SVD 
ATOMS1=20,21 COUPLING1=8.17
ATOMS2=37,38 COUPLING2=-8.271
ATOMS3=56,57 COUPLING3=-10.489
ATOMS4=76,77 COUPLING4=-9.871
ATOMS5=92,93 COUPLING5=-9.152
LABEL=svd
... RDC

PRINT ARG=nh.corr,rdce.bias FILE=colvar
PRINT ARG=svd.* FILE=svd
\endverbatim
(See also \ref PRINT, \ref RESTRAINT) 

*/
//+ENDPLUMEDOC

class RDC : public Colvar {
private:
  const double   Const;
  double         mu_s;
  double         scale;
  vector<double> coupl;
  bool           svd;
public:
  explicit RDC(const ActionOptions&);
  static void registerKeywords( Keywords& keys );
  virtual void calculate();
};

PLUMED_REGISTER_ACTION(RDC,"RDC")

void RDC::registerKeywords( Keywords& keys ){
  Colvar::registerKeywords( keys );
  componentsAreNotOptional(keys);
  useCustomisableComponents(keys);
  keys.add("numbered","ATOMS","the couple of atoms involved in each of the bonds for which you wish to calculate the RDC. "
                             "Keywords like ATOMS1, ATOMS2, ATOMS3,... should be listed and one dipolar coupling will be "
                             "calculated for each ATOMS keyword you specify.");
  keys.reset_style("ATOMS","atoms");
  keys.add("compulsory","GYROM","Add the product of the gyromagnetic constants for the bond. ");
  keys.add("compulsory","SCALE","Add the scaling factor to take into account concentration and other effects. ");
  keys.addFlag("SVD",false,"Set to TRUE if you want to backcalculate using Single Value Decomposition (need GSL at compilation time)."); 
  keys.addFlag("ADDCOUPLINGS",false,"Set to TRUE if you want to have fixed components with the experimetnal values.");  
  keys.add("numbered","COUPLING","Add an experimental value for each coupling (needed by SVD and usefull for \ref STATS).");
  keys.addOutputComponent("rdc","default","the calculated # RDC");
  keys.addOutputComponent("exp","SVD/ADDCOUPLINGS","the experimental # RDC");
}

RDC::RDC(const ActionOptions&ao):
PLUMED_COLVAR_INIT(ao),
Const(0.3356806),
mu_s(0),
scale(1)
{
  // Read in the atoms
  vector<AtomNumber> t, atoms;
  for(int i=1;;++i ){
     parseAtomList("ATOMS", i, t );
     if( t.empty() ) break;
     if( t.size()!=2 ){
         std::string ss; Tools::convert(i,ss);
         error("ATOMS" + ss + " keyword has the wrong number of atoms");
     }
     atoms.push_back(t[0]);
     atoms.push_back(t[1]);
     t.resize(0); 
  }

  const unsigned ndata = atoms.size()/2;
 
  // Read in GYROMAGNETIC constants
  parse("GYROM", mu_s);
  if(mu_s==0.) error("GYROM must be set");

  // Read in SCALING factors 
  parse("SCALE", scale);
  if(scale==0.) error("SCALE must be different from 0");

  svd=false;
  parseFlag("SVD",svd);
#ifndef __PLUMED_HAS_GSL
  if(svd) error("You CANNOT use SVD without GSL. Recompile PLUMED with GSL!\n");
#endif

  bool addcoupling=false;
  parseFlag("ADDCOUPLINGS",addcoupling);

  if(svd||addcoupling) {
    coupl.resize( ndata ); 
    unsigned ntarget=0;
    for(unsigned i=0;i<ndata;++i){
       if( !parseNumbered( "COUPLING", i+1, coupl[i] ) ) break;
       ntarget++; 
    }
    if( ntarget!=ndata ) error("found wrong number of COUPLING values");
  }

  // Ouput details of all contacts 
<<<<<<< HEAD
  log.printf("  Gyromagnetic moment is %f. Scaling factor is %f.",mu_s,scale);
  for(unsigned i=0;i<ndata;++i){
    log.printf("  The %dth Bond Dipolar Coupling is calculated from atoms : %d %d.", i+1, atoms[2*i].serial(), atoms[2*i+1].serial()); 
    if(svd||addcoupling) log.printf(" Experimental coupling is %f.", coupl[i]);
    log.printf("\n");
=======
  for(unsigned i=0;i<coupl.size();++i){
    log.printf("  The %uth Bond Dipolar Coupling is calculated from atoms : %d %d.", i+1, atoms[2*i].serial(), atoms[2*i+1].serial()); 
    log.printf("  Dipolar Coupling is %f. Gyromagnetic moment is %f. Scaling factor is %f.\n",coupl[i],mu_s[i],scale[i]);
>>>>>>> 2c249199
  }

  checkRead();

  for(unsigned i=0;i<ndata;i++) {
    std::string num; Tools::convert(i,num);
    if(!svd) {
      addComponentWithDerivatives("rdc_"+num);
      componentIsNotPeriodic("rdc_"+num);
    } else {
      addComponent("rdc_"+num);
      componentIsNotPeriodic("rdc_"+num);
    }
  }

  if(svd||addcoupling) {
    for(unsigned i=0;i<ndata;i++) {
      std::string num; Tools::convert(i,num);
      addComponent("exp_"+num);
      componentIsNotPeriodic("exp_"+num);
      Value* comp=getPntrToComponent("exp_"+num); comp->set(coupl[i]);
    }
  }

  requestAtoms(atoms);
}

void RDC::calculate()
{
  if(!svd) {
    const double max  = -Const*scale*mu_s;
    const unsigned N=getNumberOfAtoms();
    /* RDC Calculations and forces */
    for(unsigned r=0;r<N;r+=2)
    {
      const unsigned index=r/2;
      const Vector distance = pbcDistance(getPosition(r),getPosition(r+1));
      const double d    = distance.modulo();
      const double ind  = 1./d;
      const double id3  = ind*ind*ind; 
      const double dmax = id3*max;
      const double cos_theta = distance[2]*ind;

      const double rdc = 0.5*dmax*(3.*cos_theta*cos_theta-1.);

      const double id7  = id3*id3*ind;
      const double id9  = id7*ind*ind;
      const double x2=distance[0]*distance[0];
      const double y2=distance[1]*distance[1];
      const double z2=distance[2]*distance[2];
      const double prod = -max*id7*(1.5*x2 +1.5*y2 -6.*z2);

      Vector dRDC;
      dRDC[0] = prod*distance[0];
      dRDC[1] = prod*distance[1];
      dRDC[2] = -max*id9*distance[2]*(4.5*x2*x2 + 4.5*y2*y2 + 1.5*y2*z2 - 3.*z2*z2 + x2*(9.*y2 + 1.5*z2));

      Value* val=getPntrToComponent(index);
      val->set(rdc);
      setBoxDerivatives(val, Tensor(distance,dRDC));
      setAtomsDerivatives(val, r  ,  dRDC);
      setAtomsDerivatives(val, r+1, -dRDC); 
    }

  } else {

#ifdef __PLUMED_HAS_GSL
    gsl_vector *rdc_vec, *S, *Stmp, *work, *bc;
    gsl_matrix *coef_mat, *A, *V;
    rdc_vec = gsl_vector_alloc(coupl.size());
    bc = gsl_vector_alloc(coupl.size());
    Stmp = gsl_vector_alloc(5);
    S = gsl_vector_alloc(5);
    work = gsl_vector_alloc(5);
    coef_mat = gsl_matrix_alloc(coupl.size(),5);
    A = gsl_matrix_alloc(coupl.size(),5);
    V = gsl_matrix_alloc(5,5);
    gsl_matrix_set_zero(coef_mat);
    gsl_vector_set_zero(bc);
    unsigned index=0;
    vector<double> dmax(coupl.size());
    for(unsigned r=0; r<getNumberOfAtoms(); r+=2) {
      Vector distance;
      distance=pbcDistance(getPosition(r),getPosition(r+1));
      double d    = distance.modulo();
      double d2   = d*d;
      double d3   = d2*d;
      double id3  = 1./d3; 
      double max  = -Const*mu_s*scale;
      dmax[index] = id3*max;
      double mu_x = distance[0]/d;
      double mu_y = distance[1]/d;
      double mu_z = distance[2]/d;
      gsl_vector_set(rdc_vec,index,coupl[index]/dmax[index]);
      gsl_matrix_set(coef_mat,index,0,gsl_matrix_get(coef_mat,index,0)+(mu_x*mu_x-mu_z*mu_z));
      gsl_matrix_set(coef_mat,index,1,gsl_matrix_get(coef_mat,index,1)+(mu_y*mu_y-mu_z*mu_z));
      gsl_matrix_set(coef_mat,index,2,gsl_matrix_get(coef_mat,index,2)+(2.0*mu_x*mu_y));
      gsl_matrix_set(coef_mat,index,3,gsl_matrix_get(coef_mat,index,3)+(2.0*mu_x*mu_z));
      gsl_matrix_set(coef_mat,index,4,gsl_matrix_get(coef_mat,index,4)+(2.0*mu_y*mu_z));
      index++;
    }
    gsl_matrix_memcpy(A,coef_mat);
    gsl_linalg_SV_decomp(A, V, Stmp, work);
    gsl_linalg_SV_solve(A, V, Stmp, rdc_vec, S);
    /* tensor 
    double Sxx = gsl_vector_get(S,0);
    double Syy = gsl_vector_get(S,1);
    double Szz = -Sxx-Syy;
    double Sxy = gsl_vector_get(S,2);
    double Sxz = gsl_vector_get(S,3);
    double Syz = gsl_vector_get(S,4);
    */
    gsl_blas_dgemv(CblasNoTrans, 1.0, coef_mat, S, 0., bc);
    for(index=0; index<coupl.size(); index++) {
      double rdc = gsl_vector_get(bc,index)*dmax[index];
      Value* val=getPntrToComponent(index);
      val->set(rdc);
    }
    gsl_matrix_free(coef_mat);
    gsl_matrix_free(A);
    gsl_vector_free(rdc_vec);
    gsl_vector_free(bc);
    gsl_vector_free(Stmp);
    gsl_vector_free(S);
    gsl_vector_free(work);
#endif

  }

}

}<|MERGE_RESOLUTION|>--- conflicted
+++ resolved
@@ -210,17 +210,11 @@
   }
 
   // Ouput details of all contacts 
-<<<<<<< HEAD
   log.printf("  Gyromagnetic moment is %f. Scaling factor is %f.",mu_s,scale);
   for(unsigned i=0;i<ndata;++i){
-    log.printf("  The %dth Bond Dipolar Coupling is calculated from atoms : %d %d.", i+1, atoms[2*i].serial(), atoms[2*i+1].serial()); 
+    log.printf("  The %uth Bond Dipolar Coupling is calculated from atoms : %d %d.", i+1, atoms[2*i].serial(), atoms[2*i+1].serial()); 
     if(svd||addcoupling) log.printf(" Experimental coupling is %f.", coupl[i]);
     log.printf("\n");
-=======
-  for(unsigned i=0;i<coupl.size();++i){
-    log.printf("  The %uth Bond Dipolar Coupling is calculated from atoms : %d %d.", i+1, atoms[2*i].serial(), atoms[2*i+1].serial()); 
-    log.printf("  Dipolar Coupling is %f. Gyromagnetic moment is %f. Scaling factor is %f.\n",coupl[i],mu_s[i],scale[i]);
->>>>>>> 2c249199
   }
 
   checkRead();
