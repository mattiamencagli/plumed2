/* +++++++++++++++++++++++++++++++++++++++++++++++++++++++++++++++++++++++++
   Copyright (c) 2014-2019 The plumed team
   (see the PEOPLE file at the root of the distribution for a list of names)

   See http://www.plumed.org for more information.

   This file is part of plumed, version 2.

   plumed is free software: you can redistribute it and/or modify
   it under the terms of the GNU Lesser General Public License as published by
   the Free Software Foundation, either version 3 of the License, or
   (at your option) any later version.

   plumed is distributed in the hope that it will be useful,
   but WITHOUT ANY WARRANTY; without even the implied warranty of
   MERCHANTABILITY or FITNESS FOR A PARTICULAR PURPOSE.  See the
   GNU Lesser General Public License for more details.

   You should have received a copy of the GNU Lesser General Public License
   along with plumed.  If not, see <http://www.gnu.org/licenses/>.
+++++++++++++++++++++++++++++++++++++++++++++++++++++++++++++++++++++++++ */
#include "Colvar.h"
#include "core/Atoms.h"
#include "core/PlumedMain.h"
#include "ActionRegister.h"
#include "tools/PDB.h"
#include "tools/RMSD.h"
#include "tools/Tools.h"
#include <memory>

using namespace std;

namespace PLMD {
namespace colvar {

class PCARMSD : public Colvar {

  std::unique_ptr<PLMD::RMSD> rmsd;
  bool squared;
  bool nopbc;
  std::vector< std::vector<Vector> > eigenvectors;
  std::vector<PDB> pdbv;
  std::vector<string> pca_names;
public:
  explicit PCARMSD(const ActionOptions&);
  virtual void calculate();
  static void registerKeywords(Keywords& keys);
};


using namespace std;

//+PLUMEDOC DCOLVAR PCARMSD
/*
Calculate the PCA components ( see \cite Sutto:2010 and \cite spiwok )  for a number of provided eigenvectors and an average structure. Performs optimal alignment at every step and reports the rmsd so you know if you are far or close from the average structure.
It takes the average structure and eigenvectors in form of a pdb.
Note that beta and occupancy values in the pdb are neglected and all the weights are placed to 1 (differently from the RMSD colvar for example)

\par Examples

\plumedfile
PCARMSD AVERAGE=file.pdb EIGENVECTORS=eigenvectors.pdb
\endplumedfile

The input is taken so to be compatible with the output you get from g_covar utility of gromacs (suitably adapted to have a pdb input format).

*/
//+ENDPLUMEDOC

PLUMED_REGISTER_ACTION(PCARMSD,"PCARMSD")

void PCARMSD::registerKeywords(Keywords& keys) {
  Colvar::registerKeywords(keys);
  keys.add("compulsory","AVERAGE","a file in pdb format containing the reference structure and the atoms involved in the CV.");
  keys.add("compulsory","EIGENVECTORS","a file in pdb format containing the reference structure and the atoms involved in the CV.");
  //useCustomisableComponents(keys);
  keys.addOutputComponent("eig","default","the projections on each eigenvalue are stored on values labeled eig-1, eig-2, ...");
<<<<<<< HEAD
  keys.addOutputComponent("residual","default","the distance of the present configuration from the configuration supplied as AVERAGE in terms of mean squared displacement after optimal alignment ");
  keys.addFlag("SQUARED-ROOT",false," This should be set if you want RMSD instead of mean squared displacement ");
=======
  keys.addOutputComponent("residual","default","the distance of the present configuration from the configuration supplied as AVERAGE in terms of MSD after optimal alignment ");
  keys.addFlag("SQUARED-ROOT",false," This should be setted if you want RMSD instead of MSD ");
  keys.addFlag("SQUARED_ROOT",false," Same as SQUARED-ROOT");
>>>>>>> 87ce249a
}

PCARMSD::PCARMSD(const ActionOptions&ao):
  PLUMED_COLVAR_INIT(ao),
  squared(true),
  nopbc(false)
{
  string f_average;
  parse("AVERAGE",f_average);
  string type;
  type.assign("OPTIMAL");
  string f_eigenvectors;
  parse("EIGENVECTORS",f_eigenvectors);
  bool sq;  parseFlag("SQUARED-ROOT",sq);
  if(!sq) parseFlag("SQUARED_ROOT",sq);
  if (sq) { squared=false; }
  parseFlag("NOPBC",nopbc);
  checkRead();

  PDB pdb;

  // read everything in ang and transform to nm if we are not in natural units
  if( !pdb.read(f_average,plumed.getAtoms().usingNaturalUnits(),0.1/atoms.getUnits().getLength()) )
    error("missing input file " + f_average );

  rmsd.reset( new RMSD() );
  bool remove_com=true;
  bool normalize_weights=true;
  // here align and displace are a simple vector of ones
  std::vector<double> align; align=pdb.getOccupancy(); for(unsigned i=0; i<align.size(); i++) {align[i]=1.;} ;
  std::vector<double> displace;  displace=pdb.getBeta(); for(unsigned i=0; i<displace.size(); i++) {displace[i]=1.;} ;
  // reset again to reimpose unifrom weights (safe to disable this)
  rmsd->set(align,displace,pdb.getPositions(),type,remove_com,normalize_weights);
  requestAtoms( pdb.getAtomNumbers() );

  addComponentWithDerivatives("residual"); componentIsNotPeriodic("residual");

  log.printf("  average from file %s\n",f_average.c_str());
  log.printf("  which contains %d atoms\n",getNumberOfAtoms());
  log.printf("  method for alignment : %s \n",type.c_str() );
  if(nopbc) log.printf("  without periodic boundary conditions\n");
  else      log.printf("  using periodic boundary conditions\n");

  log<<"  Bibliography "<<plumed.cite("Spiwok, Lipovova and Kralova, JPCB, 111, 3073 (2007)  ");
  log<<" "<<plumed.cite( "Sutto, D'Abramo, Gervasio, JCTC, 6, 3640 (2010)");

  // now get the eigenvectors
  // open the file
  FILE* fp=fopen(f_eigenvectors.c_str(),"r");
  std::vector<AtomNumber> aaa;
  unsigned neigenvects;
  neigenvects=0;
  if (fp!=NULL)
  {
    log<<"  Opening the eigenvectors file "<<f_eigenvectors.c_str()<<"\n";
    bool do_read=true;
    while (do_read) {
      PDB mypdb;
      // check the units for reading this file: how can they make sense?
      do_read=mypdb.readFromFilepointer(fp,plumed.getAtoms().usingNaturalUnits(),0.1/atoms.getUnits().getLength());
      if(do_read) {
        neigenvects++;
        if(mypdb.getAtomNumbers().size()==0) error("number of atoms in a frame should be more than zero");
        unsigned nat=mypdb.getAtomNumbers().size();
        if(nat!=mypdb.getAtomNumbers().size()) error("frames should have the same number of atoms");
        if(aaa.empty()) aaa=mypdb.getAtomNumbers();
        if(aaa!=mypdb.getAtomNumbers()) error("frames should contain same atoms in same order");
        log<<"  Found eigenvector: "<<neigenvects<<" containing  "<<mypdb.getAtomNumbers().size()<<" atoms\n";
        pdbv.push_back(mypdb);
        eigenvectors.push_back(mypdb.getPositions());
      } else {break ;}
    }
    fclose (fp);
    log<<"  Found total "<<neigenvects<< " eigenvectors in the file "<<f_eigenvectors.c_str()<<" \n";
    if(neigenvects==0) error("at least one eigenvector is expected");
  }
  // the components
  for(unsigned i=0; i<neigenvects; i++) {
    std::string num; Tools::convert( i, num );
    string name; name=string("eig-")+num;
    pca_names.push_back(name);
    addComponentWithDerivatives(name); componentIsNotPeriodic(name);
  }
  turnOnDerivatives();

}

// calculator
void PCARMSD::calculate() {
  if(!nopbc) makeWhole();
  Tensor rotation,invrotation;
  Matrix<std::vector<Vector> > drotdpos(3,3);
  std::vector<Vector> alignedpos;
  std::vector<Vector> centeredpos;
  std::vector<Vector> centeredref;
  std::vector<Vector> ddistdpos;
  double r=rmsd->calc_PCAelements( getPositions(), ddistdpos, rotation,  drotdpos, alignedpos,centeredpos, centeredref,squared);
  invrotation=rotation.transpose();

  Value* verr=getPntrToComponent("residual");
  verr->set(r);
  for(unsigned iat=0; iat<getNumberOfAtoms(); iat++) {
    setAtomsDerivatives (verr,iat,ddistdpos[iat]);
  }

  std::vector< Vector > der;
  der.resize(getNumberOfAtoms());


  for(unsigned i=0; i<eigenvectors.size(); i++) {
    Value* value=getPntrToComponent(pca_names[i].c_str());
    double val; val=0.;
    for(unsigned iat=0; iat<getNumberOfAtoms(); iat++) {
      val+=dotProduct(alignedpos[iat]-centeredref[iat],eigenvectors[i][iat]);	der[iat].zero();
    }
    value->set(val);
    // here the loop is reversed to better suit the structure of the derivative of the rotation matrix
    double tmp1;
    for(unsigned a=0; a<3; a++) {
      for(unsigned b=0; b<3; b++) {
        tmp1=0.;
        for(unsigned n=0; n<getNumberOfAtoms(); n++) {
          tmp1+=centeredpos[n][b]*eigenvectors[i][n][a];
        }
        for(unsigned iat=0; iat<getNumberOfAtoms(); iat++) {
          der[iat]+=drotdpos[a][b][iat]*tmp1;
        }
      }
    }
    Vector v1;
    for(unsigned n=0; n<getNumberOfAtoms(); n++) {
      v1+=(1./getNumberOfAtoms())*matmul(invrotation,eigenvectors[i][n]);
    }
    for(unsigned iat=0; iat<getNumberOfAtoms(); iat++) {
      der[iat]+=matmul(invrotation,eigenvectors[i][iat])-v1;
      setAtomsDerivatives (value,iat,der[iat]);
    }
  }

  for(int i=0; i<getNumberOfComponents(); ++i) setBoxDerivativesNoPbc( getPntrToComponent(i) );

}

}
}


<|MERGE_RESOLUTION|>--- conflicted
+++ resolved
@@ -75,14 +75,9 @@
   keys.add("compulsory","EIGENVECTORS","a file in pdb format containing the reference structure and the atoms involved in the CV.");
   //useCustomisableComponents(keys);
   keys.addOutputComponent("eig","default","the projections on each eigenvalue are stored on values labeled eig-1, eig-2, ...");
-<<<<<<< HEAD
   keys.addOutputComponent("residual","default","the distance of the present configuration from the configuration supplied as AVERAGE in terms of mean squared displacement after optimal alignment ");
   keys.addFlag("SQUARED-ROOT",false," This should be set if you want RMSD instead of mean squared displacement ");
-=======
-  keys.addOutputComponent("residual","default","the distance of the present configuration from the configuration supplied as AVERAGE in terms of MSD after optimal alignment ");
-  keys.addFlag("SQUARED-ROOT",false," This should be setted if you want RMSD instead of MSD ");
   keys.addFlag("SQUARED_ROOT",false," Same as SQUARED-ROOT");
->>>>>>> 87ce249a
 }
 
 PCARMSD::PCARMSD(const ActionOptions&ao):
