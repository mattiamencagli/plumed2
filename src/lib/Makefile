--- conflicted
+++ resolved
@@ -307,8 +307,7 @@
 # vim syntax file
 	if test -d ../../vim/syntax ; then mkdir -p "$(DESTDIR)$(libdir)/$(program_name)" && cd ../../ && tar cf - vim/syntax | tar xf - -C "$(DESTDIR)$(libdir)/$(program_name)/" ; fi
 	if test -d ../../vim/help ; then mkdir -p "$(DESTDIR)$(libdir)/$(program_name)" && cd ../../ && tar cf - vim/help | tar xf - -C "$(DESTDIR)$(libdir)/$(program_name)/" ; fi
-<<<<<<< HEAD
-	if test -f ../../vim/scripts.vim ; then cp ../../vim/scripts.vim  "$(DESTDIR)$(libdir)/$(program_name)/vim/" ; fi
+	if test -f ../../vim/scripts.vim ; then mkdir -p "$(DESTDIR)$(libdir)/$(program_name)/vim" && cp ../../vim/scripts.vim  "$(DESTDIR)$(libdir)/$(program_name)/vim/" ; fi
 # python installation (rebuild prior to installation so as to discover plumed in path)
 ifdef python_bin
 	cp -pr ../../python install 
@@ -327,9 +326,6 @@
 	mkdir -p "$(DESTDIR)$(BASH_COMPLETION_DIR)"
 	cp bash.completion "$(DESTDIR)$(BASH_COMPLETION_DIR)/$(program_name)"
 endif
-=======
-	if test -f ../../vim/scripts.vim ; then mkdir -p "$(DESTDIR)$(libdir)/$(program_name)/vim" && cp ../../vim/scripts.vim  "$(DESTDIR)$(libdir)/$(program_name)/vim/" ; fi
->>>>>>> f0100349
 # making everything visible:
 	chmod -R go+rX,go-w "$(DESTDIR)$(libdir)/$(program_name)"
 	chmod -R go+rX,go-w "$(DESTDIR)$(includedir)/$(program_name)"
