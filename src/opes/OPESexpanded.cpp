--- conflicted
+++ resolved
@@ -388,17 +388,11 @@
   if(mw_warning) //log.printf messes up with comm, so never use it without Bcast!
     log.printf(" +++ WARNING +++ multiple replicas will NOT communicate unless the flag WALKERS_MPI is used\n");
   if(NumParallel_>1)
-<<<<<<< HEAD
-    log.printf("  using multiple MPI threads per simulation: %u\n",NumParallel_);
-=======
     log.printf("  using multiple MPI processes per simulation: %u\n",NumParallel_);
   if(NumOMP_>1)
     log.printf("  using multiple OpenMP threads per simulation: %u\n",NumOMP_);
->>>>>>> 047710d1
   if(serial)
-    log.printf(" -- SERIAL: no loop parallelization, despite %d MPI threads available\n",comm.Get_size());//TODO add OpenMP parallelization
-//    log.printf(" -- SERIAL: no loop parallelization, despite %d MPI and %u OpenMP threads available\n",comm.Get_size(),OpenMP::getNumThreads());
-//Bibliography
+    log.printf(" -- SERIAL: no loop parallelization, despite %d MPI processes and %u OpenMP threads available\n",comm.Get_size(),OpenMP::getNumThreads());
   log.printf("  Bibliography: ");
   log<<plumed.cite("M. Invernizzi, P.M. Piaggi, and M. Parrinello, Phys. Rev. X 10, 041034 (2020)");
   log.printf("\n");
