--- conflicted
+++ resolved
@@ -31,11 +31,8 @@
 
 namespace PLMD{
 
-<<<<<<< HEAD
 class SetupMolInfo;
-=======
 class Log;
->>>>>>> c3cfadc6
 
 /// Minimalistic pdb parser.
 /// Contain positions, atomic indexes, occupancy and beta.
