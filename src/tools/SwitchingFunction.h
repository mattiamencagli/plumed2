--- conflicted
+++ resolved
@@ -24,11 +24,7 @@
 
 #include <string>
 #include <vector>
-<<<<<<< HEAD
 #include "lepton/Lepton.h"
-
-=======
->>>>>>> a7ed0531
 
 namespace PLMD {
 
@@ -71,7 +67,6 @@
 /// Low-level tool to compute rational functions.
 /// It is separated since it is called both by calculate() and calculateSqr()
   double do_rational(double rdist,double&dfunc,int nn,int mm)const;
-<<<<<<< HEAD
 /// Function for lepton;
   std::string lepton_func;
 /// Lepton expression.
@@ -80,10 +75,6 @@
 /// Lepton expression for derivative
 /// \warning Since lepton::CompiledExpression is mutable, a vector is necessary for multithreading!
   std::vector<lepton::CompiledExpression> expression_deriv;
-  void* evaluator;
-/// Evaluator for matheval;
-  void* evaluator_deriv;
-=======
 /// Evaluator for matheval:
 /// \warning Since evaluator is not thread safe, we should create one
 /// evaluator per thread.
@@ -92,7 +83,6 @@
 /// \warning Since evaluator is not thread safe, we should create one
 /// evaluator per thread.
   std::vector<void*> evaluator_deriv;
->>>>>>> a7ed0531
 public:
   static void registerKeywords( Keywords& keys );
 /// Constructor
