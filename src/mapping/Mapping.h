--- conflicted
+++ resolved
@@ -28,11 +28,8 @@
 #include "vesselbase/ActionWithVessel.h"
 #include "reference/ReferenceConfiguration.h"
 #include <vector>
-<<<<<<< HEAD
 #include <map>
-=======
 #include <memory>
->>>>>>> 02aba5b6
 
 namespace PLMD {
 
@@ -48,15 +45,12 @@
 {
   friend class PropertyMap;
   friend class TrigonometricPathVessel;
+  friend class AdaptivePath;
 private:
 //  The derivative wrt to the distance from the frame
   std::vector<double> dfframes;
 /// This holds all the reference information
-<<<<<<< HEAD
-  std::vector<ReferenceConfiguration*> myframes;
-=======
-  std::unique_ptr<PointWiseMapping> mymap;
->>>>>>> 02aba5b6
+  std::vector<std::unique_ptr<ReferenceConfiguration>> myframes;
 /// The forces on each of the derivatives (used in apply)
   std::vector<double> forcesToApply;
 /// The weights of the various configurations
@@ -75,7 +69,7 @@
 /// Get the value of the weight
   double getWeight( const unsigned& weight ) const ;
 /// Return the vector of refernece configurations
-  std::vector<ReferenceConfiguration*>& getAllReferenceConfigurations();
+  std::vector<std::unique_ptr<ReferenceConfiguration>>& getAllReferenceConfigurations();
 /// Return a pointer to one of the reference configurations
   ReferenceConfiguration* getReferenceConfiguration( const unsigned& ifunc );
 public:
@@ -139,7 +133,7 @@
 }
 
 inline
-std::vector<ReferenceConfiguration*>& Mapping::getAllReferenceConfigurations() {
+std::vector<std::unique_ptr<ReferenceConfiguration>>& Mapping::getAllReferenceConfigurations() {
   return myframes;
 }
 
